--- conflicted
+++ resolved
@@ -78,12 +78,8 @@
             return "MemoryF:4";
             // return "MemoryF:32";
 
-<<<<<<< HEAD
-            //return GetTestSetting("EventHubsConnectionString", true);
-=======
             // using an actual connection string means TransportChoices.EventHubs and StorageChoices.Faster
             return GetTestSetting("EventHubsConnectionString", false);
->>>>>>> 7c6a29ea
         }
 
         static string GetTestSetting(string name, bool require)
