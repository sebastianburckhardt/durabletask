﻿using DurableTask.Core.Common;
using DurableTask.EventSourced.EventHubs;
using ImpromptuInterface;
using Microsoft.Azure.Documents;
using Microsoft.Azure.EventHubs;
using Microsoft.Azure.EventHubs.Processor;
using Microsoft.Azure.Storage;
using Microsoft.Azure.Storage.Blob;
using Microsoft.Extensions.Logging;
using System;
using System.Collections.Generic;
using System.Diagnostics;
using System.Linq;
using System.Text;
using System.Threading;
using System.Threading.Tasks;

namespace DurableTask.EventSourced.TransportProviders.EventHubs
{
    class ScriptedEventProcessorHost
    {
        private readonly string eventHubPath;
        private readonly string consumerGroupName;
        private readonly string eventHubConnectionString;
        private readonly string storageConnectionString;
        private readonly string leaseContainerName;
        private readonly string workerId;
        private readonly TransportAbstraction.IHost host;
        private readonly TransportAbstraction.ISender sender;
        private readonly EventHubsConnections connections;
        private readonly EventHubsTransport.TaskhubParameters parameters;
        private readonly EventSourcedOrchestrationServiceSettings settings;
        private readonly EventHubsTraceHelper logger;
        private readonly List<PartitionInstance> partitionInstances = new List<PartitionInstance>();

        private int numberOfPartitions;

        public ScriptedEventProcessorHost(
            string eventHubPath,
            string consumerGroupName,
            string eventHubConnectionString,
            string storageConnectionString,
            string leaseContainerName,
            TransportAbstraction.IHost host,
            TransportAbstraction.ISender sender,
            EventHubsConnections connections,
            EventHubsTransport.TaskhubParameters parameters,
            EventSourcedOrchestrationServiceSettings settings,
            EventHubsTraceHelper logger,
            string workerId)
        {
            this.eventHubPath = eventHubPath;
            this.consumerGroupName = consumerGroupName;
            this.eventHubConnectionString = eventHubConnectionString;
            this.storageConnectionString = storageConnectionString;
            this.leaseContainerName = leaseContainerName;
            this.host = host;
            this.sender = sender;
            this.connections = connections;
            this.parameters = parameters;
            this.settings = settings;
            this.logger = logger;
            this.workerId = workerId;
        }

        public void StartEventProcessing(EventSourcedOrchestrationServiceSettings settings, CloudBlockBlob partitionScript)
        {
            if (!partitionScript.Exists())
            {
                this.logger.LogInformation("ScriptedEventProcessorHost workerId={workerId} is waiting for script", this.workerId);
                while (! partitionScript.Exists())
                {
                    Thread.Sleep(TimeSpan.FromSeconds(1));
                }
            }

            // we use the UTC modification timestamp on the script as the scenario start time
            DateTime scenarioStartTimeUtc = partitionScript.Properties.LastModified.Value.UtcDateTime;

            // the number of partitions matters only if the script contains wildcards
            this.numberOfPartitions = this.parameters.StartPositions.Length;
            for (var partitionIndex = 0; partitionIndex < this.numberOfPartitions; partitionIndex++)
            {
                this.partitionInstances.Add(null);
            }

            List<PartitionScript.ProcessorHostEvent> timesteps;

            using (var memoryStream = new System.IO.MemoryStream())
            {
                partitionScript.DownloadRangeToStream(memoryStream, null, null);
                memoryStream.Seek(0, System.IO.SeekOrigin.Begin);
                timesteps = PartitionScript.ParseEvents(scenarioStartTimeUtc, settings.WorkerId, this.numberOfPartitions, memoryStream).ToList();
            }

            this.logger.LogInformation("ScriptedEventProcessorHost workerId={workerId} started.", this.workerId);
      
            int nextTime = 0;
            List<PartitionScript.ProcessorHostEvent> nextGroup = new List<PartitionScript.ProcessorHostEvent>();

            foreach (var timestep in timesteps)
            {
                if (nextTime == timestep.TimeSeconds)
                {
                    nextGroup.Add(timestep);
                }
                else
                {
                    this.Process(nextGroup);
                    nextGroup.Clear();
                    nextGroup.Add(timestep);
                    nextTime = timestep.TimeSeconds;
                }
            }

            this.Process(nextGroup);
        }

        private void Process(List<PartitionScript.ProcessorHostEvent> ready)
        {
            if (ready.Count > 0)
            {
                int delay = (int)(ready[0].TimeUtc - DateTime.UtcNow).TotalMilliseconds;
                if (delay > 0)
                {
                    this.logger.LogInformation("ScriptedEventProcessorHost workerId={workerId} is waiting for {delay} ms until next hostEvent", this.workerId, delay);
                    Thread.Sleep(delay);
                }

                Stopwatch stopwatch = new Stopwatch();
                stopwatch.Start();

                bool parallel = true;

                var tasks = new List<Task>();
                int lasttime = 0;
                foreach (var timestep in ready)
                {
                    this.logger.LogWarning("ScriptedEventProcessorHost workerId={workerId} performs action={action} partition={partition} time={time}.", this.workerId, timestep.Action, timestep.PartitionId, timestep.TimeSeconds);
                    lasttime = timestep.TimeSeconds;
                }
                foreach (var timestep in ready)
                {
                    if (parallel)
                    {
                        tasks.Add(ProcessHostEvent(timestep));
                    }
                    else
                    {
                        ProcessHostEvent(timestep).GetAwaiter().GetResult();
                    }
                }
                Task.WhenAll(tasks).GetAwaiter().GetResult();
                this.logger.LogWarning("ScriptedEventProcessorHost workerId={workerId} finished all actions for time={time} in {elapsedSeconds}s.", this.workerId, lasttime, stopwatch.Elapsed.TotalSeconds);
            }
        }

        private async Task ProcessHostEvent(PartitionScript.ProcessorHostEvent timestep)
        {
            try
            {
                int partitionId = timestep.PartitionId;
                if (timestep.Action == "restart")
                {
                    var oldPartitionInstance = this.partitionInstances[partitionId];
                    var newPartitionInstance = new PartitionInstance((uint) partitionId, oldPartitionInstance.Incarnation + 1, this);
                    this.partitionInstances[partitionId] = newPartitionInstance;
                    await Task.WhenAll(newPartitionInstance.StartAsync(), oldPartitionInstance.StopAsync());
                }
                else if (timestep.Action == "start")
                {
                    var oldPartitionInstance = this.partitionInstances[partitionId];
                    var newPartitionInstance = new PartitionInstance((uint)partitionId, (oldPartitionInstance?.Incarnation ?? 0) + 1, this);
                    this.partitionInstances[partitionId] = newPartitionInstance;
                    await newPartitionInstance.StartAsync();
                }
                else if (timestep.Action == "stop")
                {
                    var oldPartitionInstance = this.partitionInstances[partitionId];
                    await oldPartitionInstance.StopAsync();
                }
                else
                {
                    throw new InvalidOperationException($"Unknown action: {timestep.Action}");
                }

                this.logger.LogWarning("ScriptedEventProcessorHost workerId={workerId} successfully performed action={action} partition={partition} time={time}.", this.workerId, timestep.Action, timestep.PartitionId, timestep.TimeSeconds);
            }
            catch (Exception e) when (!Utils.IsFatal(e))
            {
                // TODO: Maybe in the future we would like to actually do something in case of failure. 
                //       For now it is fine to ignore them.
                this.logger.LogError("ScriptedEventProcessorHost workerId={workerId} failed on action={action} partition={partition} time={time} exception={exception}", this.workerId, timestep.Action, timestep.PartitionId, timestep.TimeSeconds, e);
            }
        }

        /// <summary>
        /// Represents a particular instance of a partition that is being managed by a CustomEventProcessor host.
        /// </summary>
        class PartitionInstance
        {
            private readonly uint partitionId;
            private readonly ScriptedEventProcessorHost host;
<<<<<<< HEAD
            private readonly SemaphoreSlim credits = new SemaphoreSlim(10000);
=======
            private readonly SemaphoreSlim credits;
>>>>>>> b4658019

            private TransportAbstraction.IPartition partition;
            private Task partitionEventLoop;
            private PartitionReceiver partitionReceiver;
            private CancellationTokenSource shutdownSource;
            // Just copied from EventHubsTransport
            private const int MaxReceiveBatchSize = 1000; // actual batches are typically much smaller

            public PartitionInstance(uint partitionId, int incarnation, ScriptedEventProcessorHost eventProcessorHost)
            {
                this.partitionId = partitionId;
                this.Incarnation = incarnation;
                this.host = eventProcessorHost;
                this.credits = new SemaphoreSlim(eventProcessorHost.settings.PipelineCredits);
            }

            public int Incarnation { get; }

            public async Task StartAsync()
            {
                this.shutdownSource = new CancellationTokenSource();

                try
                {
                    this.host.logger.LogDebug("PartitionInstance {eventHubName}/{eventHubPartition}({incarnation}) is starting partition", this.host.eventHubPath, partitionId, this.Incarnation);

                    // start this partition (which may include waiting for the lease to become available)
                    this.partition = this.host.host.AddPartition(partitionId, this.host.sender);

                    var errorHandler = this.host.host.CreateErrorHandler(partitionId);

                    var nextPacketToReceive = await partition.CreateOrRestoreAsync(errorHandler, this.host.parameters.StartPositions[Convert.ToInt32(partitionId)]).ConfigureAwait(false);
                    this.host.logger.LogInformation("PartitionInstance {eventHubName}/{eventHubPartition}({incarnation}) started partition, next expected packet is #{nextSeqno}", this.host.eventHubPath, partitionId, this.Incarnation, nextPacketToReceive);

                    this.partitionEventLoop = Task.Run(() => this.PartitionEventLoop(nextPacketToReceive));
                }
                catch(Exception e) when (!Utils.IsFatal(e))
                {
                    this.host.logger.LogError("PartitionInstance {eventHubName}/{eventHubPartition}({incarnation}) failed to start partition: {exception}", this.host.eventHubPath, partitionId, this.Incarnation, e);
                    throw;
                }
            }

            // TODO: Handle errors
            public async Task StopAsync()
            {
                try
                {
                    // First stop the partition. We need to wait until it shutdowns before closing the receiver, since it needs to receive confirmation events.
                    this.host.logger.LogDebug("PartitionInstance {eventHubName}/{eventHubPartition}({incarnation}) stopping partition)", this.host.eventHubPath, partitionId, this.Incarnation);
                    await partition.StopAsync().ConfigureAwait(false);
                    this.host.logger.LogDebug("PartitionInstance {eventHubName}/{eventHubPartition}({incarnation}) stopped partition", this.host.eventHubPath, partitionId, this.Incarnation);

                    // Stop the receiver loop
                    this.shutdownSource.Cancel();

                    // wait for the receiver loop to terminate
                    await this.partitionEventLoop;

                    // shut down the partition receiver (eventHubs complains if more than 5 of these are active per partition)
                    await this.partitionReceiver.CloseAsync();

                    this.host.logger.LogDebug("PartitionInstance {eventHubName}/{eventHubPartition}({incarnation}) stopped receive loop", this.host.eventHubPath, partitionId, this.Incarnation);
                }
                catch (Exception e) when (!Utils.IsFatal(e))
                {
                    this.host.logger.LogError("PartitionInstance {eventHubName}/{eventHubPartition}({incarnation}) failed to stop partition: {exception}", this.host.eventHubPath, partitionId, this.Incarnation, e);
                    throw;
                }
            }

            // TODO: Update all the logging messages
            private async Task PartitionEventLoop(long nextPacketToReceive)
            {
                this.host.logger.LogDebug("PartitionInstance {eventHubName}/{eventHubPartition}({incarnation}) starting receive loop", this.host.eventHubPath, partitionId, this.Incarnation);
                try
                {
                    this.partitionReceiver = this.host.connections.CreatePartitionReceiver(partitionId, this.host.consumerGroupName, nextPacketToReceive);

                    while (!this.shutdownSource.IsCancellationRequested)
                    {
                        this.host.logger.LogTrace("PartitionInstance {eventHubName}/{eventHubPartition}({incarnation}) trying to receive eventdata from position {position}", this.host.eventHubPath, partitionId, this.Incarnation, nextPacketToReceive);


                        // TODO: Is there a way to cancel the receive async if there is a requested cancellation?

                        IEnumerable<EventData> eventData;

                        try
                        {
                            eventData = await this.partitionReceiver.ReceiveAsync(MaxReceiveBatchSize, TimeSpan.FromMinutes(1)).ConfigureAwait(false);
                        }
                        catch (TimeoutException exception)
                        {
                            // not sure that we should be seeing this, but we do.
                            this.host.logger.LogWarning("Retrying after transient(?) TimeoutException in ReceiveAsync {exception}", exception);
                            eventData = null;
                        }

                        this.shutdownSource.Token.ThrowIfCancellationRequested();

                        if (eventData != null)
                        {
                            this.host.logger.LogDebug("PartitionInstance {eventHubName}/{eventHubPartition}({incarnation}) received eventdata from position {position}", this.host.eventHubPath, partitionId, this.Incarnation, nextPacketToReceive);

                            var batch = new List<PartitionEvent>();
                            var receivedTimestamp = partition.CurrentTimeMs;

                            foreach (var eventDatum in eventData)
                            {
                                var seqno = eventDatum.SystemProperties.SequenceNumber;
                                if (seqno == nextPacketToReceive)
                                {
                                    PartitionEvent partitionEvent = null;
                                    try
                                    {
                                        Packet.Deserialize(eventDatum.Body, out partitionEvent);
                                    }
                                    catch (Exception)
                                    {
                                        this.host.logger.LogError("PartitionInstance {eventHubName}/{eventHubPartition}({incarnation}) could not deserialize packet #{seqno} ({size} bytes)", this.host.eventHubPath, partitionId, this.Incarnation, seqno, eventDatum.Body.Count);
                                        throw;
                                    }
                                    this.host.logger.LogDebug("PartitionInstance {eventHubName}/{eventHubPartition}({incarnation}) received packet #{seqno} ({size} bytes) {event}", this.host.eventHubPath, partitionId, this.Incarnation, seqno, eventDatum.Body.Count, partitionEvent);
                                    nextPacketToReceive = seqno + 1;
                                    partitionEvent.NextInputQueuePosition = nextPacketToReceive;
                                    batch.Add(partitionEvent);
                                    partitionEvent.ReceivedTimestamp = partition.CurrentTimeMs;
                                }
                                else if (seqno > nextPacketToReceive)
                                {
                                    this.host.logger.LogError("PartitionInstance {eventHubName}/{eventHubPartition}({incarnation}) received wrong packet, #{seqno} instead of #{expected}", this.host.eventHubPath, partitionId, this.Incarnation, seqno, nextPacketToReceive);
                                    // this should never happen, as EventHubs guarantees in-order delivery of packets
                                    throw new InvalidOperationException("EventHubs Out-Of-Order Packet");
                                }
                                else
                                {
                                    this.host.logger.LogDebug("PartitionInstance {eventHubName}/{eventHubPartition}({incarnation}) discarded packet #{seqno} because it is already processed", this.host.eventHubPath, partitionId, this.Incarnation, seqno);
                                }
                            }

                            if (batch.Count > 0 && !this.shutdownSource.IsCancellationRequested)
                            {
                                this.host.logger.LogDebug("PartitionInstance {eventHubName}/{eventHubPartition}({incarnation}) received batch of {batchsize} packets, starting with #{seqno}, next expected packet is #{nextSeqno}", this.host.eventHubPath, partitionId, this.Incarnation, batch.Count, batch[0].NextInputQueuePosition - 1, nextPacketToReceive);
                                partition.SubmitExternalEvents(batch, credits);
                                await credits.WaitAsync(this.shutdownSource.Token);
                            }
                        }
                    }
                }
                catch (OperationCanceledException)
                {
                    this.host.logger.LogInformation("PartitionInstance {eventHubName}/{eventHubPartition}({incarnation}) was terminated", this.host.eventHubPath, partitionId, this.Incarnation);
                }
                catch (Exception exception)
                {
                    this.host.logger.LogError("PartitionInstance {eventHubName}/{eventHubPartition}({incarnation}) encountered an exception while processing packets : {exception}", this.host.eventHubPath, partitionId, this.Incarnation, exception);
                    partition.ErrorHandler.HandleError("IEventProcessor.ProcessEventsAsync", "Encountered exception while processing events", exception, true, false);
                }

                this.host.logger.LogInformation("PartitionInstance {eventHubName}/{eventHubPartition}({incarnation}) ReceiverLoop exits", this.host.eventHubPath, partitionId, this.Incarnation);
            }
        }
    }
}<|MERGE_RESOLUTION|>--- conflicted
+++ resolved
@@ -201,11 +201,7 @@
         {
             private readonly uint partitionId;
             private readonly ScriptedEventProcessorHost host;
-<<<<<<< HEAD
-            private readonly SemaphoreSlim credits = new SemaphoreSlim(10000);
-=======
             private readonly SemaphoreSlim credits;
->>>>>>> b4658019
 
             private TransportAbstraction.IPartition partition;
             private Task partitionEventLoop;
