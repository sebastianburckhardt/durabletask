﻿//  ----------------------------------------------------------------------------------
//  Copyright Microsoft Corporation
//  Licensed under the Apache License, Version 2.0 (the "License");
//  you may not use this file except in compliance with the License.
//  You may obtain a copy of the License at
//  http://www.apache.org/licenses/LICENSE-2.0
//  Unless required by applicable law or agreed to in writing, software
//  distributed under the License is distributed on an "AS IS" BASIS,
//  WITHOUT WARRANTIES OR CONDITIONS OF ANY KIND, either express or implied.
//  See the License for the specific language governing permissions and
//  limitations under the License.
//  ----------------------------------------------------------------------------------

using System;
using System.Collections.Generic;
using System.Diagnostics;
using System.Linq;
using System.Net;
using System.Runtime.Serialization;
using System.Text;
using System.Threading;
using System.Threading.Tasks;
using DurableTask.Core;
using DurableTask.Core.Common;
using DurableTask.EventSourced.Scaling;

namespace DurableTask.EventSourced
{
    [DataContract]
    internal class OutboxState : TrackedObject, TransportAbstraction.IDurabilityListener
    {
        [DataMember]
        public SortedDictionary<long, Batch> Outbox { get; private set; } = new SortedDictionary<long, Batch>();

        // Contains the partition identifiers that we need to inform when events have been persisted
        [DataMember]
        public SortedDictionary<long, HashSet<uint>> WaitingForConfirmation { get; private set; } = new SortedDictionary<long, HashSet<uint>>();

        public override TrackedObjectKey Key => new TrackedObjectKey(TrackedObjectKey.TrackedObjectType.Outbox);

        public override void OnRecoveryCompleted()
        {
            // resend all pending
            foreach (var kvp in this.Outbox)
            {
                // recover non-persisted fields
                kvp.Value.Position = kvp.Key;
                kvp.Value.Partition = this.Partition;

                // resend (anything we have recovered is of course persisted)
                Partition.EventDetailTracer?.TraceEventProcessingDetail($"Resent {kvp.Key:D10} ({kvp.Value} messages)");
                this.Send(kvp.Value);

                // resend the persistence confirmation events (since ConfirmDurable won't be called)
                // TODO: Make sure that it is safe to remove this now that we send PersistenceConfirmation events
                //       at the end of recovery in FasterStorage
                SendPersistenceConfirmation(kvp.Key);
            }
        }

        public override void UpdateLoadInfo(PartitionLoadInfo info)
        {
            info.Outbox = this.Outbox.Count;
        }

        public override string ToString()
        {
            return $"Outbox ({this.Outbox.Count} pending)";
        }

        private void SendBatchAndSetupConfirmation(PartitionUpdateEvent evt, EffectTracker effects, Batch batch)
        {
            // Put the messages in the outbox to be able to send a confirmation afterwards.
            var commitPosition = evt.NextCommitLogPosition;
            this.Outbox[commitPosition] = batch;
            batch.Position = commitPosition;
            batch.Partition = this.Partition;

            if (!effects.IsReplaying)
            {
                this.Send(this.Outbox[commitPosition]);
                DurabilityListeners.Register(evt, this); // we need to send a persistence confirmation after this event is durable
            }
        }


        private void SendPersistenceConfirmation(long commitPosition)
        {
            var destinationPartitionIds = WaitingForConfirmation[commitPosition];
            foreach (var destinationPartitionId in destinationPartitionIds)
            {
                var persistenceConfirmationEvent = new PersistenceConfirmationEvent
                {
                    PartitionId = destinationPartitionId,
                    OriginPartition = this.Partition.PartitionId,
                    OriginPosition = commitPosition

                };

                this.Partition.Send(persistenceConfirmationEvent);
            }
            WaitingForConfirmation.Remove(commitPosition);
        }

        public void ConfirmDurable(Event evt)
        {
            this.Partition.EventDetailTracer?.TraceEventProcessingDetail($"Log has persisted event {evt} id={evt.EventIdString}, now sending confirmation messages");
            SendPersistenceConfirmation(((PartitionUpdateEvent)evt).NextCommitLogPosition);
        }

        private void Send(Batch batch)
        {
            // Gather all destination partitions in a list
            var destinationPartitionIds = new HashSet<uint>();

            // now that we know the sending event is persisted, we can send the messages
            foreach (var outmessage in batch.OutgoingMessages)
            {
                DurabilityListeners.Register(outmessage, batch);
                outmessage.OriginPartition = this.Partition.PartitionId;
                outmessage.OriginPosition = batch.Position;
<<<<<<< HEAD
                destinationPartitionIds.Add(outmessage.PartitionId);
=======
                outmessage.SentTimestampUnixMs = DateTimeOffset.Now.ToUnixTimeMilliseconds();
>>>>>>> 7c6a29ea
                Partition.Send(outmessage);
            }
            // Get the identifier of the update event that caused this batch to be sent
            var nextCommitLogAddress = batch.Position;
            WaitingForConfirmation.Add(nextCommitLogAddress, destinationPartitionIds);

        }

        [DataContract]
        public class Batch : TransportAbstraction.IDurabilityListener
        {
            [DataMember]
            public List<PartitionMessageEvent> OutgoingMessages { get; set; } = new List<PartitionMessageEvent>();

            [IgnoreDataMember]
            public long Position { get; set; }

            [IgnoreDataMember]
            public Partition Partition { get; set; }

            [IgnoreDataMember]
            private int numAcks = 0;

            // Q: Maybe we should be able to serialize this? Is this necessary? Probably not
            [IgnoreDataMember]
            public PartitionUpdateEvent Event { get; set; }

            public void ConfirmDurable(Event evt)
            {
                this.Partition.EventDetailTracer?.TraceEventProcessingDetail($"Transport has confirmed event {evt} id={evt.EventIdString}");

                if (++numAcks == this.OutgoingMessages.Count)
                {
                    this.Partition.SubmitInternalEvent(new SendConfirmed()
                    {
                        PartitionId = this.Partition.PartitionId,
                        Position = Position,
                    });
                }
            }
        }

        public void Process(SendConfirmed evt, EffectTracker _)
        {
            this.Partition.EventDetailTracer?.TraceEventProcessingDetail($"Store has sent all outbound messages by event {evt} id={evt.EventIdString}");

            // we no longer need to keep these events around
            this.Outbox.Remove(evt.Position);
        }

        public void Process(ActivityCompleted evt, EffectTracker effects)
        {
            var batch = new Batch();
            batch.OutgoingMessages.Add(new RemoteActivityResultReceived()
            {
                PartitionId = evt.OriginPartitionId,
                Result = evt.Response,
                ActivityId = evt.ActivityId,
                ActivitiesQueueSize = evt.ReportedLoad,
            });
            this.SendBatchAndSetupConfirmation(evt, effects, batch);
        }

        public void Process(BatchProcessed evt, EffectTracker effects)
        {
            var sorted = new Dictionary<uint, TaskMessagesReceived>();
            foreach (var message in evt.RemoteMessages)
            {   
                var instanceId = message.OrchestrationInstance.InstanceId;
                var destination = this.Partition.PartitionFunction(instanceId);          
                if (!sorted.TryGetValue(destination, out var outmessage))
                {
                    sorted[destination] = outmessage = new TaskMessagesReceived()
                    {
                        PartitionId = destination,
                        WorkItemId = evt.WorkItemId,
                    };
                }
                if (Entities.IsDelayedEntityMessage(message, out _))
                {
                    (outmessage.DelayedTaskMessages ?? (outmessage.DelayedTaskMessages = new List<TaskMessage>())).Add(message);
                }
                else
                {
                    (outmessage.TaskMessages ?? (outmessage.TaskMessages = new List<TaskMessage>())).Add(message);
                }
            }
            var batch = new Batch();
<<<<<<< HEAD
            batch.AddRange(sorted.Values);
            this.SendBatchAndSetupConfirmation(evt, effects, batch);
=======
            batch.OutgoingMessages.AddRange(sorted.Values);
            this.SendBatchOnceEventIsPersisted(evt, effects, batch);
>>>>>>> 7c6a29ea
        }

        public void Process(OffloadDecision evt, EffectTracker effects)
        {
            var batch = new Batch();
            batch.OutgoingMessages.Add(new ActivityOffloadReceived()
            {
                PartitionId = evt.DestinationPartitionId,
                OffloadedActivities = evt.OffloadedActivities,
                Timestamp = evt.Timestamp,
            });
            this.SendBatchAndSetupConfirmation(evt, effects, batch);
        }
    }
}<|MERGE_RESOLUTION|>--- conflicted
+++ resolved
@@ -119,11 +119,8 @@
                 DurabilityListeners.Register(outmessage, batch);
                 outmessage.OriginPartition = this.Partition.PartitionId;
                 outmessage.OriginPosition = batch.Position;
-<<<<<<< HEAD
                 destinationPartitionIds.Add(outmessage.PartitionId);
-=======
                 outmessage.SentTimestampUnixMs = DateTimeOffset.Now.ToUnixTimeMilliseconds();
->>>>>>> 7c6a29ea
                 Partition.Send(outmessage);
             }
             // Get the identifier of the update event that caused this batch to be sent
@@ -212,13 +209,11 @@
                 }
             }
             var batch = new Batch();
-<<<<<<< HEAD
             batch.AddRange(sorted.Values);
             this.SendBatchAndSetupConfirmation(evt, effects, batch);
-=======
-            batch.OutgoingMessages.AddRange(sorted.Values);
-            this.SendBatchOnceEventIsPersisted(evt, effects, batch);
->>>>>>> 7c6a29ea
+            // TODO: Figure out if incoming merge changes are necessary
+            // batch.OutgoingMessages.AddRange(sorted.Values);
+            // this.SendBatchOnceEventIsPersisted(evt, effects, batch);
         }
 
         public void Process(OffloadDecision evt, EffectTracker effects)
