﻿//  ----------------------------------------------------------------------------------
//  Copyright Microsoft Corporation
//  Licensed under the Apache License, Version 2.0 (the "License");
//  you may not use this file except in compliance with the License.
//  You may obtain a copy of the License at
//  http://www.apache.org/licenses/LICENSE-2.0
//  Unless required by applicable law or agreed to in writing, software
//  distributed under the License is distributed on an "AS IS" BASIS,
//  WITHOUT WARRANTIES OR CONDITIONS OF ANY KIND, either express or implied.
//  See the License for the specific language governing permissions and
//  limitations under the License.
//  ----------------------------------------------------------------------------------

using System;
using System.Collections.Generic;
using System.Linq;
using System.Runtime.Serialization;
using System.Text;
using DurableTask.Core;
using DurableTask.Core.Exceptions;
using DurableTask.Core.History;

namespace DurableTask.EventSourced
{
    [DataContract]
    internal class InstanceState : TrackedObject
    {
        [DataMember]
        public string InstanceId { get; set; }

        [DataMember]
        public OrchestrationState OrchestrationState { get; set; }

        [DataMember]
        public List<WaitRequestProcessed> Waiters { get; set; }

        [IgnoreDataMember]
        public override TrackedObjectKey Key => new TrackedObjectKey(TrackedObjectKey.TrackedObjectType.Instance, this.InstanceId);

        public override string ToString()
        {
            return $"History InstanceId={this.InstanceId} Status={this.OrchestrationState?.OrchestrationStatus}";
        }

        public void Process(CreationRequestProcessed evt, EffectTracker effects)
        {
            effects.Partition.Assert(!evt.FilteredDuplicate);

            var ee = evt.ExecutionStartedEvent;

            // set the orchestration state now (before processing the creation in the history)
            // so that this new instance is "on record" immediately - it is guaranteed to replace whatever is in flight
            this.OrchestrationState = new OrchestrationState
            {
<<<<<<< HEAD
                Name = ee.Name,
                Version = ee.Version,
                OrchestrationInstance = ee.OrchestrationInstance,
                OrchestrationStatus = OrchestrationStatus.Pending,
                Input = ee.Input,
                Tags = ee.Tags,
                CreatedTime = ee.Timestamp,
                LastUpdatedTime = evt.Timestamp,
                CompletedTime = Core.Common.DateTimeUtils.MinDateTime
            };
=======
                var ee = evt.ExecutionStartedEvent;

                // set the orchestration state now (before processing the creation in the history)
                // so that this new instance is "on record" immediately - it is guaranteed to replace whatever is in flight
                this.OrchestrationState = new OrchestrationState
                {
                    Name = ee.Name,
                    Version = ee.Version,
                    OrchestrationInstance = ee.OrchestrationInstance,
                    OrchestrationStatus = OrchestrationStatus.Pending,
                    Input = ee.Input,
                    Tags = ee.Tags,
                    CreatedTime = ee.Timestamp,
                    LastUpdatedTime = evt.Timestamp,
                    CompletedTime = Core.Common.DateTimeUtils.MinDateTime
                };

                // add or create a session to handle the new taskmessage
                effects.Add(TrackedObjectKey.Sessions);
            }

            // send response to client
            if (!effects.IsReplaying)
            {
                this.Partition.Send(new CreationResponseReceived()
                {
                    ClientId = evt.ClientId,
                    RequestId = evt.RequestId,
                    Succeeded = !filterDuplicate,
                });
            }
>>>>>>> 8e26a57c
        }


        public void Process(BatchProcessed evt, EffectTracker effects)
        {
            // update the state of an orchestration
            this.OrchestrationState = evt.State;

            // if the orchestration is complete, notify clients that are waiting for it
            if (this.Waiters != null && WaitRequestProcessed.SatisfiesWaitCondition(this.OrchestrationState))
            {
                if (!effects.IsReplaying)
                {
                    foreach (var request in this.Waiters)
                    {
                        this.Partition.Send(request.CreateResponse(this.OrchestrationState));
                    }
                }

                this.Waiters = null;
            }
        }

        public void Process(WaitRequestProcessed evt, EffectTracker effects)
        {
            if (WaitRequestProcessed.SatisfiesWaitCondition(this.OrchestrationState))
            {
                if (!effects.IsReplaying)
                {
                    this.Partition.Send(evt.CreateResponse(this.OrchestrationState));
                }
            }
            else
            {
                if (this.Waiters == null)
                {
                    this.Waiters = new List<WaitRequestProcessed>();
                }
                else
                {
                    // cull the list of waiters to remove requests that have already timed out
                    this.Waiters = this.Waiters
                        .Where(request => request.TimeoutUtc > DateTime.UtcNow)
                        .ToList();
                }
                
                this.Waiters.Add(evt);
            }
        }
    }
}<|MERGE_RESOLUTION|>--- conflicted
+++ resolved
@@ -52,7 +52,6 @@
             // so that this new instance is "on record" immediately - it is guaranteed to replace whatever is in flight
             this.OrchestrationState = new OrchestrationState
             {
-<<<<<<< HEAD
                 Name = ee.Name,
                 Version = ee.Version,
                 OrchestrationInstance = ee.OrchestrationInstance,
@@ -63,39 +62,6 @@
                 LastUpdatedTime = evt.Timestamp,
                 CompletedTime = Core.Common.DateTimeUtils.MinDateTime
             };
-=======
-                var ee = evt.ExecutionStartedEvent;
-
-                // set the orchestration state now (before processing the creation in the history)
-                // so that this new instance is "on record" immediately - it is guaranteed to replace whatever is in flight
-                this.OrchestrationState = new OrchestrationState
-                {
-                    Name = ee.Name,
-                    Version = ee.Version,
-                    OrchestrationInstance = ee.OrchestrationInstance,
-                    OrchestrationStatus = OrchestrationStatus.Pending,
-                    Input = ee.Input,
-                    Tags = ee.Tags,
-                    CreatedTime = ee.Timestamp,
-                    LastUpdatedTime = evt.Timestamp,
-                    CompletedTime = Core.Common.DateTimeUtils.MinDateTime
-                };
-
-                // add or create a session to handle the new taskmessage
-                effects.Add(TrackedObjectKey.Sessions);
-            }
-
-            // send response to client
-            if (!effects.IsReplaying)
-            {
-                this.Partition.Send(new CreationResponseReceived()
-                {
-                    ClientId = evt.ClientId,
-                    RequestId = evt.RequestId,
-                    Succeeded = !filterDuplicate,
-                });
-            }
->>>>>>> 8e26a57c
         }
 
 
