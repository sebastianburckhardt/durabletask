﻿//  ----------------------------------------------------------------------------------
//  Copyright Microsoft Corporation
//  Licensed under the Apache License, Version 2.0 (the "License");
//  you may not use this file except in compliance with the License.
//  You may obtain a copy of the License at
//  http://www.apache.org/licenses/LICENSE-2.0
//  Unless required by applicable law or agreed to in writing, software
//  distributed under the License is distributed on an "AS IS" BASIS,
//  WITHOUT WARRANTIES OR CONDITIONS OF ANY KIND, either express or implied.
//  See the License for the specific language governing permissions and
//  limitations under the License.
//  ----------------------------------------------------------------------------------

using System;
using System.Collections.Generic;
using System.Linq;
using System.Runtime.Serialization;
using System.Text;
using DurableTask.Core;
using DurableTask.Core.Exceptions;
using DurableTask.Core.History;

namespace DurableTask.EventSourced
{
    [DataContract]
    internal class InstanceState : TrackedObject
    {
        [DataMember]
        public string InstanceId { get; set; }

        [DataMember]
        public OrchestrationState OrchestrationState { get; set; }

        [DataMember]
        public List<WaitRequestProcessed> Waiters { get; set; }

        [IgnoreDataMember]
        public override TrackedObjectKey Key => new TrackedObjectKey(TrackedObjectKey.TrackedObjectType.Instance, this.InstanceId);

        public override string ToString()
        {
            return $"History InstanceId={this.InstanceId} Status={this.OrchestrationState?.OrchestrationStatus}";
        }

        public void Process(CreationRequestProcessed evt, EffectTracker effects)
        {
            // can create or replace an instance and return a success response, or 
            // return an error response

            bool filterDuplicate = this.OrchestrationState != null && evt.DedupeStatuses != null && evt.DedupeStatuses.Contains(this.OrchestrationState.OrchestrationStatus);

            if (!filterDuplicate)
            {
                var ee = evt.ExecutionStartedEvent;

                // set the orchestration state now (before processing the creation in the history)
                // so that this new instance is "on record" immediately - it is guaranteed to replace whatever is in flight
                this.OrchestrationState = new OrchestrationState
                {
                    Name = ee.Name,
                    Version = ee.Version,
                    OrchestrationInstance = ee.OrchestrationInstance,
                    OrchestrationStatus = OrchestrationStatus.Pending,
                    Input = ee.Input,
                    Tags = ee.Tags,
                    CreatedTime = ee.Timestamp,
                    LastUpdatedTime = evt.Timestamp,
                    CompletedTime = Core.Common.DateTimeUtils.MinDateTime
                };

                // add or create a session to handle the new taskmessage
                effects.Add(TrackedObjectKey.Sessions);
            }

            // send response to client
            if (!effects.IsReplaying)
            {
                this.Partition.Send(new CreationResponseReceived()
                {
                    ClientId = evt.ClientId,
                    RequestId = evt.RequestId,
                    Succeeded = !filterDuplicate,
                });
            }
        }


        public void Process(BatchProcessed evt, EffectTracker effects)
        {
            // update the state of an orchestration
            this.OrchestrationState = evt.State;

<<<<<<< HEAD
            // notify observers that this orchestration state has changed
            if (!effects.IsReplaying)
=======
            // update the index also
            effects.Add(TrackedObjectKey.Index);

            // if the orchestration is complete, notify clients that are waiting for it
            if (this.Waiters != null && WaitRequestProcessed.SatisfiesWaitCondition(this.OrchestrationState))
>>>>>>> 50b06958
            {
                if (!effects.IsReplaying)
                {
                    foreach (var request in this.Waiters)
                    {
                        this.Partition.Send(request.CreateResponse(this.OrchestrationState));
                    }
                }

                this.Waiters = null;
            }
        }

        public void Process(WaitRequestProcessed evt, EffectTracker effects)
        {
            if (WaitRequestProcessed.SatisfiesWaitCondition(this.OrchestrationState))
            {
                if (!effects.IsReplaying)
                {
                    this.Partition.Send(evt.CreateResponse(this.OrchestrationState));
                }
            }
            else
            {
                if (this.Waiters == null)
                {
                    this.Waiters = new List<WaitRequestProcessed>();
                }
                else
                {
                    // cull the list of waiters to remove requests that have already timed out
                    this.Waiters = this.Waiters
                        .Where(request => request.TimeoutUtc > DateTime.UtcNow)
                        .ToList();
                }
                
                this.Waiters.Add(evt);
            }
        }
    }
}<|MERGE_RESOLUTION|>--- conflicted
+++ resolved
@@ -90,16 +90,8 @@
             // update the state of an orchestration
             this.OrchestrationState = evt.State;
 
-<<<<<<< HEAD
-            // notify observers that this orchestration state has changed
-            if (!effects.IsReplaying)
-=======
-            // update the index also
-            effects.Add(TrackedObjectKey.Index);
-
             // if the orchestration is complete, notify clients that are waiting for it
             if (this.Waiters != null && WaitRequestProcessed.SatisfiesWaitCondition(this.OrchestrationState))
->>>>>>> 50b06958
             {
                 if (!effects.IsReplaying)
                 {
