--- conflicted
+++ resolved
@@ -249,7 +249,6 @@
                                                .Select(providerData => (TrackedObject)providerData.GetValue());
                     }
 
-<<<<<<< HEAD
                     var trackedObjects = instanceQuery.IsSet
                         ? queryPSFs()
                         : (await this.EnumerateAllTrackedObjects(effectTracker, instanceOnly:true)).Values;
@@ -257,43 +256,31 @@
                     foreach (var target in trackedObjects)
                     {
                         instanceQuery.SetReadTarget(target.Key);
-=======
+                        effectTracker.ProcessReadResult(readEvent, target);
+                    }
+
+                    instanceQuery.OnPSFComplete(this.partition);
+                }
+                else
+                {
+                    Key key = readEvent.ReadTarget;
+                    TrackedObject target = null;
+
+                    // try to read directly (fast path)
+                    var status = this.mainSession.Read(ref key, ref effectTracker, ref target, readEvent, 0);
+
                 switch (status)
                 {
                     case Status.NOTFOUND:
                     case Status.OK:
                         this.hitCount++;
->>>>>>> 50b06958
                         effectTracker.ProcessReadResult(readEvent, target);
-                    }
-
-<<<<<<< HEAD
-                    instanceQuery.OnPSFComplete(this.partition);
-                }
-                else
-                {
-                    Key key = readEvent.ReadTarget;
-                    TrackedObject target = null;
-=======
+                        break;
+
                     case Status.PENDING:
                         // read continuation will be called when complete
                         this.missCount++;
                         break;
->>>>>>> 50b06958
-
-                    // try to read directly (fast path)
-                    var status = this.mainSession.Read(ref key, ref effectTracker, ref target, readEvent, 0);
-
-                    switch (status)
-                    {
-                        case Status.NOTFOUND:
-                        case Status.OK:
-                            effectTracker.ProcessReadResult(readEvent, target);
-                            break;
-
-                        case Status.PENDING:
-                            // read continuation will be called when complete
-                            break;
 
                         case Status.ERROR:
                             throw new Exception("Faster"); //TODO
