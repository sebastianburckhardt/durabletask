--- conflicted
+++ resolved
@@ -144,15 +144,11 @@
                 return;
             }
 
-<<<<<<< HEAD
-            partition.LoadPublisher?.Submit((this.partition.PartitionId, info));
-=======
             // to avoid publishing not-yet committed state, publish
             // only after the current log is persisted.
             var task = this.LogWorker.WaitForCompletionAsync()
-                .ContinueWith((t) => partition.LoadPublisher.Submit((this.partition.PartitionId, info)));
-
->>>>>>> 50b06958
+                .ContinueWith((t) => partition.LoadPublisher?.Submit((this.partition.PartitionId, info)));
+
             this.lastPublishedCommitLogPosition = this.CommitLogPosition;
             this.lastPublishedInputQueuePosition = this.InputQueuePosition;
             this.lastPublishedLatencyTrend = info.LatencyTrend;
