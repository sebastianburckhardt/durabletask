﻿//  ----------------------------------------------------------------------------------
//  Copyright Microsoft Corporation
//  Licensed under the Apache License, Version 2.0 (the "License");
//  you may not use this file except in compliance with the License.
//  You may obtain a copy of the License at
//  http://www.apache.org/licenses/LICENSE-2.0
//  Unless required by applicable law or agreed to in writing, software
//  distributed under the License is distributed on an "AS IS" BASIS,
//  WITHOUT WARRANTIES OR CONDITIONS OF ANY KIND, either express or implied.
//  See the License for the specific language governing permissions and
//  limitations under the License.
//  ----------------------------------------------------------------------------------

using Microsoft.Azure.EventHubs.Processor;
using Microsoft.Azure.Storage;
using Microsoft.Extensions.Logging;
using System;
using System.Collections.Generic;
using System.Linq;
using System.Threading;
using System.Threading.Tasks;

namespace DurableTask.EventSourced.Faster
{
    internal class FasterStorage : StorageAbstraction.IPartitionState
    {
        // if used as a "azure storage connection string", causes Faster to use local file storage instead
        public const string LocalFileStorageConnectionString = "UseLocalFileStorage";

        private CloudStorageAccount storageAccount;
        private readonly string taskHubName;
        private readonly ILogger logger;

        private Partition partition;
        private BlobManager blobManager;
        private LogWorker logWorker;
        private StoreWorker storeWorker;
        private FasterLog log;
        private TrackedObjectStore store;

        private CancellationToken terminationToken;

        internal FasterTraceHelper TraceHelper { get; private set; }

        public FasterStorage(string connectionString, string taskHubName, ILoggerFactory loggerFactory)
        {
            if (connectionString != LocalFileStorageConnectionString)
            {
                this.storageAccount = CloudStorageAccount.Parse(connectionString);
            }
            this.taskHubName = taskHubName;
            this.logger = loggerFactory.CreateLogger($"{EventSourcedOrchestrationService.LoggerCategoryName}.FasterStorage");
        }

        public static Task DeleteTaskhubStorageAsync(string connectionString, string taskHubName)
        {
            var storageAccount = (connectionString != LocalFileStorageConnectionString) ? CloudStorageAccount.Parse(connectionString) : null;
            return BlobManager.DeleteTaskhubStorageAsync(storageAccount, taskHubName);
        }

        public async Task<long> CreateOrRestoreAsync(Partition partition, IPartitionErrorHandler errorHandler, long firstInputQueuePosition)
        {
            this.partition = partition;
            this.terminationToken = errorHandler.Token;


            this.blobManager = new BlobManager(this.storageAccount, this.taskHubName, this.logger, this.partition.Settings.StorageLogLevelLimit, partition.PartitionId, errorHandler, FasterKV.PSFCount);
            this.TraceHelper = blobManager.TraceHelper;

            this.TraceHelper.FasterProgress("Starting BlobManager");
            await blobManager.StartAsync().ConfigureAwait(false);

            var stopwatch = new System.Diagnostics.Stopwatch();
            stopwatch.Start();

            this.TraceHelper.FasterProgress("Creating FasterLog");
            this.log = new FasterLog(this.blobManager);

            if (partition.Settings.UseAlternateObjectStore)
            {
                this.TraceHelper.FasterProgress("Creating FasterAlt");
                this.store = new FasterAlt(this.partition, this.blobManager);
            }
            else
            {
                this.TraceHelper.FasterProgress("Creating FasterKV");
                this.store = new FasterKV(this.partition, this.blobManager);
            }

            this.TraceHelper.FasterProgress("Creating StoreWorker");
            this.storeWorker = new StoreWorker(store, this.partition, this.TraceHelper, this.blobManager, this.terminationToken);

            this.TraceHelper.FasterProgress("Creating LogWorker");
            this.logWorker = this.storeWorker.LogWorker = new LogWorker(this.blobManager, this.log, this.partition, this.storeWorker, this.TraceHelper, this.terminationToken);

            if (this.log.TailAddress == this.log.BeginAddress)
            {
                // take an (empty) checkpoint immediately to ensure the paths are working
                try
                {
                    this.TraceHelper.FasterProgress("Creating store");

                    // this is a fresh partition
                    await storeWorker.Initialize(this.log.BeginAddress, firstInputQueuePosition).ConfigureAwait(false);

                    await this.storeWorker.TakeFullCheckpointAsync("initial checkpoint").ConfigureAwait(false);
                    this.TraceHelper.FasterStoreCreated(storeWorker.InputQueuePosition, stopwatch.ElapsedMilliseconds);

                    this.partition.Assert(!FASTER.core.LightEpoch.AnyInstanceProtected());
                }
                catch (Exception e)
                {
                    this.TraceHelper.FasterStorageError(nameof(CreateOrRestoreAsync), e);
                    throw;
                }
            }
            else
            {
                this.TraceHelper.FasterProgress("Loading checkpoint");

                try
                {
<<<<<<< HEAD
                    // we are recovering the last checkpoint of the store. This is safe since store checkpoints
                    // happen after all log entries are committed, which can are commited in a causally consistent manner.
                    this.store.Recover();
                    storeWorker.ReadCheckpointPositions(this.blobManager);
=======
                    // we are recovering the last checkpoint of the store
                    this.store.Recover(out long commitLogPosition, out long inputQueuePosition);
                    storeWorker.SetCheckpointPositionsAfterRecovery(commitLogPosition, inputQueuePosition);
>>>>>>> 7c6a29ea

                    this.TraceHelper.FasterCheckpointLoaded(storeWorker.CommitLogPosition, storeWorker.InputQueuePosition, store.StoreStats.Get(), stopwatch.ElapsedMilliseconds);
                }
                catch (Exception e)
                {
                    this.TraceHelper.FasterStorageError("loading checkpoint", e);
                    throw;
                }

                this.partition.Assert(!FASTER.core.LightEpoch.AnyInstanceProtected());

                try
                {
                    if (this.log.TailAddress > (long)storeWorker.CommitLogPosition)
                    {
                        // replay log as the store checkpoint lags behind the log
                        await this.storeWorker.ReplayCommitLog(this.logWorker).ConfigureAwait(false);
                    }
                }
                catch (Exception e)
                {
                    this.TraceHelper.FasterStorageError("replaying log", e);
                    throw;
                }

                // restart pending actitivities, timers, work items etc.
                await storeWorker.RestartThingsAtEndOfRecovery().ConfigureAwait(false);

                this.TraceHelper.FasterProgress("Recovery complete");

                // Send latest persistence confirmation events to all other partitions
                for (uint partitionId = 0; partitionId < this.partition.NumberPartitions(); partitionId++)
                {
                    if(partitionId != this.partition.PartitionId)
                    {
                        var persistenceConfirmationEvent = new PersistenceConfirmationEvent
                        {
                            PartitionId = partitionId,
                            OriginPartition = this.partition.PartitionId,
                            OriginPosition = this.log.CommittedUntilAddress

                        };
                        this.partition.Send(persistenceConfirmationEvent);
                    }
                }
                this.TraceHelper.FasterProgress("Sent latest persistence confirmation events to all other partitions");
            }

            var ignoredTask = this.IdleLoop();

            return storeWorker.InputQueuePosition;
        }

        public async Task CleanShutdown(bool takeFinalCheckpoint)
        {
            this.TraceHelper.FasterProgress("Stopping workers");
            
            // in parallel, finish processing log requests and stop processing store requests
            // It is fine doing them in parallel, since the log processes the persistence confirmation events before submitting them.
            Task t1 = this.logWorker.PersistAndShutdownAsync();
            Task t2 = this.storeWorker.CancelAndShutdown();

            // observe exceptions if the clean shutdown is not working correctly
            await t1.ConfigureAwait(false);
            await t2.ConfigureAwait(false);

            // if the the settings indicate we want to take a final checkpoint, do so now.
            if (takeFinalCheckpoint)
            {
                this.TraceHelper.FasterProgress("Writing final checkpoint");
                await this.storeWorker.TakeFullCheckpointAsync("final checkpoint").ConfigureAwait(false);
            }

            this.TraceHelper.FasterProgress("Stopping BlobManager");
            await this.blobManager.StopAsync().ConfigureAwait(false);
        }


        public void SubmitExternalEvents(IEnumerable<PartitionEvent> evts)
        {
            this.logWorker.SubmitExternalEvents(evts);
        }

        public void SubmitInternalEvent(PartitionEvent evt)
        {
<<<<<<< HEAD
            if (evt is PartitionUpdateEvent partitionUpdateEvent)
            {
                // Before submitting internal update events, we need to 
                // configure them to not wait for external dependency confirmation
                partitionUpdateEvent.EventHasNoUnconfirmeDependencies = new TaskCompletionSource<object>();
                partitionUpdateEvent.EventHasNoUnconfirmeDependencies.SetResult(null);
                this.logWorker.Submit(partitionUpdateEvent);
            }
            else
            {
                this.storeWorker.Submit(evt);
            }
=======
            this.logWorker.SubmitInternalEvent(evt);
>>>>>>> 7c6a29ea
        }

        private async Task IdleLoop()
        {
            while (true)
            {
                await Task.Delay(StoreWorker.IdlingPeriod).ConfigureAwait(false);

                // periodically bump the store worker so it can check if enough time has elapsed for doing a checkpoint or a load publish
                this.storeWorker.Notify();
            }
        }
    }
}<|MERGE_RESOLUTION|>--- conflicted
+++ resolved
@@ -120,16 +120,14 @@
 
                 try
                 {
-<<<<<<< HEAD
                     // we are recovering the last checkpoint of the store. This is safe since store checkpoints
                     // happen after all log entries are committed, which can are commited in a causally consistent manner.
-                    this.store.Recover();
-                    storeWorker.ReadCheckpointPositions(this.blobManager);
-=======
-                    // we are recovering the last checkpoint of the store
                     this.store.Recover(out long commitLogPosition, out long inputQueuePosition);
                     storeWorker.SetCheckpointPositionsAfterRecovery(commitLogPosition, inputQueuePosition);
->>>>>>> 7c6a29ea
+
+                    // TODO: Figure out if these exp-faster-consistent-recovery changes are necessary
+                    // this.store.Recover();
+                    // storeWorker.ReadCheckpointPositions(this.blobManager);
 
                     this.TraceHelper.FasterCheckpointLoaded(storeWorker.CommitLogPosition, storeWorker.InputQueuePosition, store.StoreStats.Get(), stopwatch.ElapsedMilliseconds);
                 }
@@ -215,22 +213,18 @@
 
         public void SubmitInternalEvent(PartitionEvent evt)
         {
-<<<<<<< HEAD
             if (evt is PartitionUpdateEvent partitionUpdateEvent)
             {
                 // Before submitting internal update events, we need to 
                 // configure them to not wait for external dependency confirmation
                 partitionUpdateEvent.EventHasNoUnconfirmeDependencies = new TaskCompletionSource<object>();
                 partitionUpdateEvent.EventHasNoUnconfirmeDependencies.SetResult(null);
-                this.logWorker.Submit(partitionUpdateEvent);
+                this.logWorker.SubmitInternalEvent(partitionUpdateEvent);
             }
             else
             {
-                this.storeWorker.Submit(evt);
-            }
-=======
-            this.logWorker.SubmitInternalEvent(evt);
->>>>>>> 7c6a29ea
+                this.logWorker.SubmitInternalEvent(evt);
+            }
         }
 
         private async Task IdleLoop()
