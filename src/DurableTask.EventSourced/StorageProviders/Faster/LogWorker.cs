﻿//  ----------------------------------------------------------------------------------
//  Copyright Microsoft Corporation
//  Licensed under the Apache License, Version 2.0 (the "License");
//  you may not use this file except in compliance with the License.
//  You may obtain a copy of the License at
//  http://www.apache.org/licenses/LICENSE-2.0
//  Unless required by applicable law or agreed to in writing, software
//  distributed under the License is distributed on an "AS IS" BASIS,
//  WITHOUT WARRANTIES OR CONDITIONS OF ANY KIND, either express or implied.
//  See the License for the specific language governing permissions and
//  limitations under the License.
//  ----------------------------------------------------------------------------------

using DurableTask.Core.Common;
using FASTER.core;
using System;
using System.Collections.Generic;
using System.IO;
using System.Linq;
using System.Net.Http.Headers;
using System.Security.Cryptography;
using System.Threading;
using System.Threading.Tasks;

namespace DurableTask.EventSourced.Faster
{
    internal class LogWorker : BatchWorker<PartitionUpdateEvent>
    {
        private readonly BlobManager blobManager;
        private readonly FasterLog log;
        private readonly Partition partition;
        private readonly StoreWorker storeWorker;
        private readonly FasterTraceHelper traceHelper;
        private bool isShuttingDown;

        private readonly IntakeWorker intakeWorker;

        public LogWorker(BlobManager blobManager, FasterLog log, Partition partition, StoreWorker storeWorker, FasterTraceHelper traceHelper, CancellationToken cancellationToken)
            : base(nameof(LogWorker), cancellationToken)
        {
            partition.ErrorHandler.Token.ThrowIfCancellationRequested();

            this.blobManager = blobManager;
            this.log = log;
            this.partition = partition;
            this.storeWorker = storeWorker;
            this.traceHelper = traceHelper;
            this.intakeWorker = new IntakeWorker(cancellationToken, this);

            this.maxFragmentSize = (1 << this.blobManager.EventLogSettings.PageSizeBits) - 64; // faster needs some room for header, 64 bytes is conservative
        }

        public const byte first = 0x1;
        public const byte last = 0x2;
        public const byte none = 0x0;

        private int maxFragmentSize;

        public long LastCommittedInputQueuePosition { get; private set; }

        private class IntakeWorker : BatchWorker<PartitionEvent>
        {
            private readonly LogWorker logWorker;
            private readonly List<PartitionUpdateEvent> updateEvents;

<<<<<<< HEAD
            // I assume that this list contains pointers to the events
            public Dictionary<uint, List<Tuple<long, PartitionUpdateEvent>>> WaitingForConfirmation = new Dictionary<uint, List<Tuple<long, PartitionUpdateEvent>>>();

            public IntakeWorker(CancellationToken token, LogWorker logWorker) : base(token)
=======
            public IntakeWorker(CancellationToken token, LogWorker logWorker) : base(nameof(IntakeWorker), token)
>>>>>>> 5f1fecca
            {
                this.logWorker = logWorker;
                this.updateEvents = new List<PartitionUpdateEvent>();
            }

            protected override Task Process(IList<PartitionEvent> batch)
            {
                if (batch.Count > 0 && !this.logWorker.isShuttingDown)
                {
                    // before processing any update events they need to be serialized
                    // and assigned a commit log position
                    foreach (var evt in batch)
                    {

                        // We don't need to submit PersistenceConfirmationEvents further down, since they don't need to be actually committed.
                        // Commiting the events implies that persistence of their dependencies was confirmed.
                        if (evt is PersistenceConfirmationEvent persistenceConfirmationEvent)
                        {
                            // PersistenceConfirmationEvents have no dependencies
                            // This is probably unnecessary since we don't submit them
                            // TODO: Delete if that is the case
                            //persistenceConfirmationEvent.EventHasNoUnconfirmeDependencies.SetResult(null);
                            this.ConfirmDependencyPersistence(persistenceConfirmationEvent);
                        }
                        else if (evt is PartitionUpdateEvent partitionUpdateEvent)
                        {
                            // TODO: 
                            // Q: Is there a reason we deleted this? Shouldn't we drop events if we are shutting down?
                            // if (!this.isShuttingDown || this.cancellationToken.IsCancellationRequested || (evt is PersistenceConfirmationEvent))
                            // {
                            //     ...
                            // }
                            // else
                            // {
                            //     this.traceHelper.FasterProgress($"Dropped event: " + evt.ToString());
                            // }

                            // Before submitting external update events, we need to 
                            // configure them to wait for external dependency confirmation
                            partitionUpdateEvent.EventHasNoUnconfirmeDependencies = new TaskCompletionSource<object>();
                            if (partitionUpdateEvent is PartitionMessageEvent partitionMessageEvent)
                            {
                                // It is actually fine keeping the dependencies of events in the internal worker, since
                                // if the partition crashes, all uncommited messages (that are the only ones that have unconfirmed dependencies)
                                // will be re-received and re-submitted. Since every event will be followed by its confirmation, this cannot lead
                                // to a deadlock.
                                SetConfirmationWaiter(partitionMessageEvent);
                            }
                            else
                            {
                                partitionUpdateEvent.EventHasNoUnconfirmeDependencies.SetResult(null);
                            }
                            var bytes = Serializer.SerializeEvent(evt, first | last);
                            this.logWorker.AddToFasterLog(bytes);
                            partitionUpdateEvent.NextCommitLogPosition = this.logWorker.log.TailAddress;

                            updateEvents.Add(partitionUpdateEvent);
                        }
                    }

                    // the store worker and the log worker can now process these events in parallel
                    // Persistence Confirmation events are not submitted to any of the workers.
                    this.logWorker.storeWorker.SubmitBatch(batch.Where(e => !(e is PersistenceConfirmationEvent)));
                    this.logWorker.SubmitBatch(updateEvents);

                    this.updateEvents.Clear();
                }

                return Task.CompletedTask;
            }

<<<<<<< HEAD
            private void SetConfirmationWaiter(PartitionMessageEvent evt)
            {
                var originPartition = evt.OriginPartition;
                var originPosition = evt.OriginPosition;
                var tuple = new Tuple<long, PartitionUpdateEvent>(originPosition, evt);

                if (!WaitingForConfirmation.TryGetValue(originPartition, out List<Tuple<long, PartitionUpdateEvent>> waitingList))
                {
                    WaitingForConfirmation[originPartition] = waitingList = new List<Tuple<long, PartitionUpdateEvent>>();
                }
                
                waitingList.Add(tuple);
            }

            public void ConfirmDependencyPersistence(PersistenceConfirmationEvent evt)
            {
                var originPartition = evt.OriginPartition;
                var originPosition = evt.OriginPosition;
                this.logWorker.traceHelper.FasterProgress($"Received PersistenceConfirmation message: (partition: {originPartition}, position: {originPosition})");

                // It must be the case that there exists an entry for this partition (except if we failed)
                if (this.WaitingForConfirmation.TryGetValue(originPartition, out List<Tuple<long, PartitionUpdateEvent>> waitingList))
                {
                    // TODO: Do this in a more elegant way. (Using filter?)
                    // TODO: If we do this with a forward pass and break early (assuming that list is increasing,
                    //       cost is amortized.
                    for (int i = waitingList.Count - 1; i >= 0; --i)
                    {
                        var tuple = waitingList[i];
                        if (tuple.Item1 <= originPosition)
                        {
                            tuple.Item2.EventHasNoUnconfirmeDependencies.SetResult(null);
                            waitingList.RemoveAt(i);
                        }
                    }
                }
            }


=======
            protected override void WorkLoopCompleted(int batchSize, double elapsedMilliseconds, int? nextBatch)
            {
                this.logWorker.traceHelper.FasterProgress($"IntakeWorker completed batch: batchSize={batchSize} elapsedMilliseconds={elapsedMilliseconds} nextBatch={nextBatch}");
            }
>>>>>>> 5f1fecca
        }

        public void SubmitInternalEvent(PartitionEvent evt)
        {
            this.intakeWorker.Submit(evt);
        }

        public void SubmitExternalEvents(IList<PartitionEvent> events)
        {
            this.intakeWorker.SubmitBatch(events);
        }

      
        private void AddToFasterLog(byte[] bytes)
        {
            if (bytes.Length <= maxFragmentSize)
            {
                this.log.Enqueue(bytes);
            }
            else
            {
                // the message is too big. Break it into fragments. 
                int pos = 1;
                while (pos < bytes.Length)
                {
                    bool isLastFragment = 1 + bytes.Length - pos <= maxFragmentSize;
                    int packetSize = isLastFragment ? 1 + bytes.Length - pos : maxFragmentSize;
                    bytes[pos - 1] = (byte)(((pos == 1) ? first : none) | (isLastFragment ? last : none));
                    this.log.Enqueue(new ReadOnlySpan<byte>(bytes, pos - 1, packetSize));
                    pos += packetSize - 1;
                }
            }
        }

        public async Task PersistAndShutdownAsync()
        {
            this.traceHelper.FasterProgress($"Stopping LogWorker");

            // By turning this on here, we don't allow further events to be processed.
            // This means that persistence confirmations will not be sent to other partitions
            // from this partition, even though it might persist some events. 
            // The latest PersistenceConfirmation events will be sent once the 
            // partition recovers.
            this.isShuttingDown = true;

            await this.intakeWorker.WaitForCompletionAsync().ConfigureAwait(false);

            await this.WaitForCompletionAsync().ConfigureAwait(false);

            this.traceHelper.FasterProgress($"Stopped LogWorker");
        }

        private async Task CheckpointLog(int count, long latestConsistentAddress)
        {
            var stopwatch = new System.Diagnostics.Stopwatch();
            stopwatch.Start();
            long previous = log.CommittedUntilAddress;
            
            this.blobManager.LatestConsistentCommitLogPosition = latestConsistentAddress;
            await log.CommitAndWaitUntil(latestConsistentAddress);

            // Since the commit not been called (if it was already flushed by FASTER in a previous call)
            // we need to ensure that the metadata reflect the latest causally consistent commit.
            //
            // TODO: Could this lead to a race condition (if both FASTER and this call the TrySave concurrently)
            var newCommitMetadata = blobManager.ModifyCommitMetadataUntilAddress();
            blobManager.TrySaveCommitMetadata(newCommitMetadata);

            this.traceHelper.FasterLogPersisted(log.CommittedUntilAddress, count, (log.CommittedUntilAddress - previous), stopwatch.ElapsedMilliseconds);
        }


        private async Task CommitUntil(IList<PartitionUpdateEvent> batch, int from, int to)
        {
            var count = to - from;
            if (count > 0)
            {
                var latestConsistentAddress = batch[to - 1].NextCommitLogPosition;

                await this.CheckpointLog(count, latestConsistentAddress);

                // Now that the log is commited, we can send persistence confirmation events for
                // the commited events.
                //
                // TODO: (Optimization) Can we group and only send aggregate persistence confirmations?
                //       This could relieve the pressure on sending/receiving from Eventhubs
                for (var j = from; j < to; j++)
                {
                    // Q: Is this the right place to check for that, or should we do it earlier?
                    if (!(this.isShuttingDown || this.cancellationToken.IsCancellationRequested))
                    {
                        var currEvt = batch[j];
                        try
                        {
                            DurabilityListeners.ConfirmDurable(currEvt);
                            // Possible optimization: Move persistence confirmation logic to the lower level and out of the application layer
                        }
                        catch (Exception exception) when (!(exception is OutOfMemoryException))
                        {
                            // for robustness, swallow exceptions, but report them
                            this.partition.ErrorHandler.HandleError("LogWorker.Process", $"Encountered exception while notifying persistence listeners for event {currEvt} id={currEvt.EventIdString}", exception, false, false);
                        }
                    }
                }
            }
        }

        protected override async Task Process(IList<PartitionUpdateEvent> batch)
        {
            try
            {
                if (batch.Count > 0)
                {
<<<<<<< HEAD
                    // Q: Could this be a problem that this here takes a long time possibly blocking

                    // Iteratively
                    // - Find the next event that has a dependency (by checking if their Task is set)
                    // - The ones before it can be safely commited.
                    // - For event that is commited we also inform its durability listener
                    // - Wait until the waiting for dependence is complete.
                    // - go back to step 1
                    var lastEnqueuedCommited = 0;
                    for (var i = 0; i < batch.Count; i++)
                    {
                        var evt = batch[i];
                        // TODO: Optimize by not allocating an object
                        if (!evt.EventHasNoUnconfirmeDependencies.Task.IsCompleted)
=======
                    //  checkpoint the log
                    var stopwatch = new System.Diagnostics.Stopwatch();
                    stopwatch.Start();
                    long previous = log.CommittedUntilAddress;

                    await log.CommitAsync().ConfigureAwait(false); // may commit more events than just the ones in the batch, but that is o.k.

                    this.traceHelper.FasterLogPersisted(log.CommittedUntilAddress, batch.Count, (log.CommittedUntilAddress - previous), stopwatch.ElapsedMilliseconds);

                    foreach (var evt in batch)
                    {
                        this.LastCommittedInputQueuePosition = Math.Max(this.LastCommittedInputQueuePosition, evt.NextInputQueuePosition);

                        if (!(this.isShuttingDown || this.cancellationToken.IsCancellationRequested))
>>>>>>> 5f1fecca
                        {
                            // we must commit our log (and send associated confirmations) BEFORE waiting for
                            // dependencies, otherwise we can get stuck in a circular wait-for pattern
                            await CommitUntil(batch, lastEnqueuedCommited, i);

                            // Progress the last commited index
                            lastEnqueuedCommited = i;

                            // Before continuing, wait for the dependencies of this update to be done, so that we can continue
                            await evt.EventHasNoUnconfirmeDependencies.Task;
                        }
                    }
                    await CommitUntil(batch, lastEnqueuedCommited, batch.Count);
                }
            }
            catch (OperationCanceledException) when (this.cancellationToken.IsCancellationRequested)
            {
                // o.k. during shutdown
            }
            catch (Exception e) when (!(e is OutOfMemoryException))
            {
                this.partition.ErrorHandler.HandleError("LogWorker.Process", "Encountered exception while working on commit log", e, true, false);
            }
        }

        protected override void WorkLoopCompleted(int batchSize, double elapsedMilliseconds, int? nextBatch)
        {
            this.traceHelper.FasterProgress($"LogWorker completed batch: batchSize={batchSize} elapsedMilliseconds={elapsedMilliseconds} nextBatch={nextBatch}");
        }

        public async Task ReplayCommitLog(long from, StoreWorker worker)
        {
            // this procedure is called by StoreWorker during recovery. It replays all the events
            // that were committed to the log but are not reflected in the loaded store checkpoint.
            try
            {
                var to = this.log.TailAddress;

                using (var iter = log.Scan((long)from, to))
                {
                    byte[] result;
                    int entryLength;
                    long currentAddress;
                    MemoryStream reassembly = null;

                    while (!this.cancellationToken.IsCancellationRequested)
                    {
                        PartitionUpdateEvent partitionEvent = null;

                        while (!iter.GetNext(out result, out entryLength, out currentAddress))
                        {
                            if (currentAddress >= to)
                            {
                                return;
                            }
                            await iter.WaitAsync(this.cancellationToken).ConfigureAwait(false);
                        }

                        if ((result[0] & first) != none)
                        {
                            if ((result[0] & last) != none)
                            {
                                partitionEvent = (PartitionUpdateEvent)Serializer.DeserializeEvent(new ArraySegment<byte>(result, 1, entryLength - 1));
                            }
                            else
                            {
                                reassembly = new MemoryStream();
                                reassembly.Write(result, 1, entryLength - 1);
                            }
                        }
                        else
                        {
                            reassembly.Write(result, 1, entryLength - 1);

                            if ((result[0] & last) != none)
                            {
                                reassembly.Position = 0;
                                partitionEvent = (PartitionUpdateEvent)Serializer.DeserializeEvent(reassembly);
                                reassembly = null;
                            }
                        }

                        if (partitionEvent != null)
                        {
                            partitionEvent.NextCommitLogPosition = iter.NextAddress;
                            await worker.ReplayUpdate(partitionEvent).ConfigureAwait(false);
                        }
                    }
                }
            }
            catch (Exception exception)
                when (this.cancellationToken.IsCancellationRequested && !Utils.IsFatal(exception))
            {
                throw new OperationCanceledException("Partition was terminated.", exception, this.partition.ErrorHandler.Token);
            }
        }
    }
}<|MERGE_RESOLUTION|>--- conflicted
+++ resolved
@@ -63,14 +63,10 @@
             private readonly LogWorker logWorker;
             private readonly List<PartitionUpdateEvent> updateEvents;
 
-<<<<<<< HEAD
             // I assume that this list contains pointers to the events
             public Dictionary<uint, List<Tuple<long, PartitionUpdateEvent>>> WaitingForConfirmation = new Dictionary<uint, List<Tuple<long, PartitionUpdateEvent>>>();
 
-            public IntakeWorker(CancellationToken token, LogWorker logWorker) : base(token)
-=======
             public IntakeWorker(CancellationToken token, LogWorker logWorker) : base(nameof(IntakeWorker), token)
->>>>>>> 5f1fecca
             {
                 this.logWorker = logWorker;
                 this.updateEvents = new List<PartitionUpdateEvent>();
@@ -133,7 +129,7 @@
 
                     // the store worker and the log worker can now process these events in parallel
                     // Persistence Confirmation events are not submitted to any of the workers.
-                    this.logWorker.storeWorker.SubmitBatch(batch.Where(e => !(e is PersistenceConfirmationEvent)));
+                    this.logWorker.storeWorker.SubmitBatch(batch.Where(e => !(e is PersistenceConfirmationEvent)).ToList());
                     this.logWorker.SubmitBatch(updateEvents);
 
                     this.updateEvents.Clear();
@@ -142,7 +138,6 @@
                 return Task.CompletedTask;
             }
 
-<<<<<<< HEAD
             private void SetConfirmationWaiter(PartitionMessageEvent evt)
             {
                 var originPartition = evt.OriginPartition;
@@ -181,13 +176,11 @@
                 }
             }
 
-
-=======
             protected override void WorkLoopCompleted(int batchSize, double elapsedMilliseconds, int? nextBatch)
             {
                 this.logWorker.traceHelper.FasterProgress($"IntakeWorker completed batch: batchSize={batchSize} elapsedMilliseconds={elapsedMilliseconds} nextBatch={nextBatch}");
             }
->>>>>>> 5f1fecca
+
         }
 
         public void SubmitInternalEvent(PartitionEvent evt)
@@ -280,6 +273,9 @@
                     if (!(this.isShuttingDown || this.cancellationToken.IsCancellationRequested))
                     {
                         var currEvt = batch[j];
+
+                        this.LastCommittedInputQueuePosition = Math.Max(this.LastCommittedInputQueuePosition, currEvt.NextInputQueuePosition);
+
                         try
                         {
                             DurabilityListeners.ConfirmDurable(currEvt);
@@ -301,7 +297,6 @@
             {
                 if (batch.Count > 0)
                 {
-<<<<<<< HEAD
                     // Q: Could this be a problem that this here takes a long time possibly blocking
 
                     // Iteratively
@@ -316,22 +311,6 @@
                         var evt = batch[i];
                         // TODO: Optimize by not allocating an object
                         if (!evt.EventHasNoUnconfirmeDependencies.Task.IsCompleted)
-=======
-                    //  checkpoint the log
-                    var stopwatch = new System.Diagnostics.Stopwatch();
-                    stopwatch.Start();
-                    long previous = log.CommittedUntilAddress;
-
-                    await log.CommitAsync().ConfigureAwait(false); // may commit more events than just the ones in the batch, but that is o.k.
-
-                    this.traceHelper.FasterLogPersisted(log.CommittedUntilAddress, batch.Count, (log.CommittedUntilAddress - previous), stopwatch.ElapsedMilliseconds);
-
-                    foreach (var evt in batch)
-                    {
-                        this.LastCommittedInputQueuePosition = Math.Max(this.LastCommittedInputQueuePosition, evt.NextInputQueuePosition);
-
-                        if (!(this.isShuttingDown || this.cancellationToken.IsCancellationRequested))
->>>>>>> 5f1fecca
                         {
                             // we must commit our log (and send associated confirmations) BEFORE waiting for
                             // dependencies, otherwise we can get stuck in a circular wait-for pattern
