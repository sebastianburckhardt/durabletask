﻿//  ----------------------------------------------------------------------------------
//  Copyright Microsoft Corporation
//  Licensed under the Apache License, Version 2.0 (the "License");
//  you may not use this file except in compliance with the License.
//  You may obtain a copy of the License at
//  http://www.apache.org/licenses/LICENSE-2.0
//  Unless required by applicable law or agreed to in writing, software
//  distributed under the License is distributed on an "AS IS" BASIS,
//  WITHOUT WARRANTIES OR CONDITIONS OF ANY KIND, either express or implied.
//  See the License for the specific language governing permissions and
//  limitations under the License.
//  ----------------------------------------------------------------------------------

using DurableTask.Core.Common;
using FASTER.core;
using Microsoft.Azure.Storage;
using Microsoft.Azure.Storage.Blob;
using Microsoft.Azure.Storage.RetryPolicies;
using Microsoft.Extensions.Logging;
using Newtonsoft.Json;
using System;
using System.Collections.Generic;
using System.Diagnostics;
using System.IO;
using System.Linq;
using System.Threading;
using System.Threading.Tasks;

namespace DurableTask.EventSourced.Faster
{
    /// <summary>
    /// Provides management of blobs and blob names associated with a partition, and logic for partition lease maintenance and termination.
    /// </summary>
    internal class BlobManager : ICheckpointManager, ILogCommitManager
    {
        private readonly uint partitionId;
        private readonly CancellationTokenSource shutDownOrTermination;
        private readonly CloudStorageAccount cloudStorageAccount;
        private readonly CloudStorageAccount secondaryStorageAccount;

        private readonly CloudBlobContainer blockBlobContainer;
        private readonly CloudBlobContainer pageBlobContainer;
        private CloudBlockBlob eventLogCommitBlob;
        private CloudBlobDirectory pageBlobPartitionDirectory;
        private CloudBlobDirectory blockBlobPartitionDirectory;

        private string leaseId;

        private TimeSpan LeaseDuration = TimeSpan.FromSeconds(45); // max time the lease stays after unclean shutdown
        private TimeSpan LeaseRenewal = TimeSpan.FromSeconds(30); // how often we renew the lease
        private TimeSpan LeaseSafetyBuffer = TimeSpan.FromSeconds(10); // how much time we want left on the lease before issuing a protected access

        public const bool CONFIGURE_AWAIT_FOR_STORAGE_CALLS = true;

        internal CheckpointInfo CheckpointInfo { get; private set; } = new CheckpointInfo();

        internal FasterTraceHelper TraceHelper { get; private set; }
        internal FasterTraceHelper StorageTracer => this.TraceHelper.IsTracingAtMostDetailedLevel ? this.TraceHelper : null;

        internal bool UseLocalFilesForTestingAndDebugging { get; private set; }

        public IDevice EventLogDevice { get; private set; }
        public IDevice HybridLogDevice { get; private set; }
        public IDevice ObjectLogDevice { get; private set; }

        private IDevice[] PsfLogDevices;
        private readonly CheckpointInfo[] PsfCheckpointInfos;
        private int PsfGroupCount => this.PsfCheckpointInfos.Length;
        private const int InvalidPsfGroupOrdinal = -1;

        public string ContainerName { get; }

        public CloudBlobContainer BlockBlobContainer => this.blockBlobContainer;
        public CloudBlobContainer PageBlobContainer => this.pageBlobContainer;

        public IPartitionErrorHandler PartitionErrorHandler { get; private set; }

        internal static SemaphoreSlim AsynchronousStorageReadMaxConcurrency = new SemaphoreSlim(Environment.ProcessorCount * 25);
        internal static SemaphoreSlim AsynchronousStorageWriteMaxConcurrency = new SemaphoreSlim(Environment.ProcessorCount * 25);
        internal static SemaphoreSlim SynchronousStorageAccessMaxConcurrency = new SemaphoreSlim(Environment.ProcessorCount * 3);

        private volatile System.Diagnostics.Stopwatch leaseTimer;

        public FasterLogSettings EventLogSettings => new FasterLogSettings
        {
            LogDevice = this.EventLogDevice,
            LogCommitManager = this.UseLocalFilesForTestingAndDebugging
                ? new LocalLogCommitManager($"{this.LocalDirectoryPath}\\{this.PartitionFolderName}\\{CommitBlobName}")
                : (ILogCommitManager)this,
            PageSizeBits = 21, // 2MB
            SegmentSizeBits = 28, // 256 MB
            MemorySizeBits = 23, // 8MB
        };

        //public LogSettings StoreLogSettings => new LogSettings
        //{
        //    LogDevice = this.HybridLogDevice,
        //    ObjectLogDevice = this.ObjectLogDevice,
        //    PageSizeBits = 20, // 1MB
        //    MutableFraction = 0.9,
        //    SegmentSizeBits = 28, // 256 MB
        //    CopyReadsToTail = true,
        //    MemorySizeBits = 24, // 16MB
        //};

        public LogSettings StoreLogSettings(uint numPartitions) => new LogSettings
        {
            LogDevice = this.HybridLogDevice,
            ObjectLogDevice = this.ObjectLogDevice,
            PageSizeBits = 13, // 8kB
            MutableFraction = 0.9,
            SegmentSizeBits = 28, // 256 MB
            CopyReadsToTail = true,
            MemorySizeBits =
                (numPartitions <=  1) ? 25 : // 32MB
                (numPartitions <=  2) ? 24 : // 16MB
                (numPartitions <=  4) ? 23 : // 8MB
                (numPartitions <=  8) ? 22 : // 4MB
                (numPartitions <= 16) ? 21 : // 2MB
                                        20 , // 1MB         
        };


        public void Dispose()
        {
            //TODO figure out what is supposed to go here
        }

        public void PurgeAll()
        {
            //TODO figure out what is supposed to go here
        }


        public CheckpointSettings StoreCheckpointSettings => new CheckpointSettings
        {
            CheckpointManager = this.UseLocalFilesForTestingAndDebugging 
                ? new LocalFileCheckpointManager(this.CheckpointInfo, this.LocalCheckpointDirectoryPath, this.GetCheckpointCompletedBlobName())
                : (ICheckpointManager)this,
            CheckPointType = CheckpointType.FoldOver
        };

        internal PSFRegistrationSettings<TKey> CreatePSFRegistrationSettings<TKey>(uint numberPartitions, int groupOrdinal)
        {
            var storeLogSettings = this.StoreLogSettings(numberPartitions);
            return new PSFRegistrationSettings<TKey>
            {
                HashTableSize = FasterKV.HashTableSize,
                LogSettings = new LogSettings()
                {
                    LogDevice = this.PsfLogDevices[groupOrdinal],
                    PageSizeBits = storeLogSettings.PageSizeBits,
                    SegmentSizeBits = storeLogSettings.SegmentSizeBits,
                    MemorySizeBits = storeLogSettings.MemorySizeBits,
                    CopyReadsToTail = false,
                    ReadCacheSettings = storeLogSettings.ReadCacheSettings
                },
                CheckpointSettings = new CheckpointSettings
                {
                    CheckpointManager = this.UseLocalFilesForTestingAndDebugging
                        ? new LocalFileCheckpointManager(this.PsfCheckpointInfos[groupOrdinal], this.LocalPsfCheckpointDirectoryPath(groupOrdinal), this.GetCheckpointCompletedBlobName())
                        : (ICheckpointManager)new PsfBlobCheckpointManager(this, groupOrdinal),
                    CheckPointType = CheckpointType.FoldOver
                }
            };
        }

        public const int MaxRetries = 5;

        public BlobRequestOptions BlobRequestOptionsUnderLease => new BlobRequestOptions()
        {
            RetryPolicy = default, // we handle retries explicitly so we can ensure successful lease renewal between retries
            NetworkTimeout = TimeSpan.FromSeconds(30),
            ServerTimeout = TimeSpan.FromSeconds(20), 
            MaximumExecutionTime = TimeSpan.FromSeconds(30),
        };

        public BlobRequestOptions BlobRequestOptionsNotUnderLease => new BlobRequestOptions()
        {
            RetryPolicy = new ExponentialRetry(TimeSpan.FromSeconds(2), MaxRetries),
            NetworkTimeout = TimeSpan.FromSeconds(120),
            ServerTimeout = TimeSpan.FromSeconds(120),
            MaximumExecutionTime = TimeSpan.FromSeconds(120),
        };

        // For tests only; TODO consider adding PSFs
        internal BlobManager(CloudStorageAccount storageAccount, CloudStorageAccount secondaryStorageAccount, string taskHubName, ILogger logger, Microsoft.Extensions.Logging.LogLevel logLevelLimit, uint partitionId, IPartitionErrorHandler errorHandler)
            : this(storageAccount, secondaryStorageAccount, taskHubName, logger, logLevelLimit, partitionId, errorHandler, 0)
        {
        }

        /// <summary>
        /// Create a blob manager.
        /// </summary>
        /// <param name="storageAccount">The cloud storage account, or null if using local file paths</param>
        /// <param name="secondaryStorageAccount">Optionally, a secondary cloud storage accounts</param>
        /// <param name="taskHubName">The name of the taskhub</param>
        /// <param name="logger">A logger for logging</param>
        /// <param name="logLevelLimit">A limit on log event level emitted</param>
        /// <param name="partitionId">The partition id</param>
        /// <param name="errorHandler">A handler for errors encountered in this partition</param>
        /// <param name="psfGroupCount">Number of PSF groups to be created in FASTER</param>
        public BlobManager(CloudStorageAccount storageAccount, CloudStorageAccount secondaryStorageAccount, string taskHubName, ILogger logger, Microsoft.Extensions.Logging.LogLevel logLevelLimit, uint partitionId, IPartitionErrorHandler errorHandler, int psfGroupCount)
        {
            this.cloudStorageAccount = storageAccount;
            this.secondaryStorageAccount = secondaryStorageAccount;
            this.UseLocalFilesForTestingAndDebugging = (storageAccount == null);
            this.ContainerName = GetContainerName(taskHubName);
            this.partitionId = partitionId;
            this.PsfCheckpointInfos = Enumerable.Range(0, psfGroupCount).Select(ii => new CheckpointInfo()).ToArray();

            if (!this.UseLocalFilesForTestingAndDebugging)
            {
                CloudBlobClient serviceClient = this.cloudStorageAccount.CreateCloudBlobClient();
                this.blockBlobContainer = serviceClient.GetContainerReference(this.ContainerName);
                serviceClient = this.secondaryStorageAccount.CreateCloudBlobClient();
                this.pageBlobContainer = serviceClient.GetContainerReference(this.ContainerName);
            }

            this.TraceHelper = new FasterTraceHelper(logger, logLevelLimit, this.partitionId, this.UseLocalFilesForTestingAndDebugging ? "none" : this.cloudStorageAccount.Credentials.AccountName, taskHubName);
            this.PartitionErrorHandler = errorHandler;
            this.shutDownOrTermination = CancellationTokenSource.CreateLinkedTokenSource(errorHandler.Token);
        }

        // For testing and debugging with local files
        internal static string LocalFileDirectoryForTestingAndDebugging { get; set; } = $"{Environment.GetEnvironmentVariable("temp")}\\FasterTestStorage";

        private string LocalDirectoryPath => $"{LocalFileDirectoryForTestingAndDebugging}\\{this.ContainerName}";

        private string PartitionFolderName => $"p{this.partitionId:D2}";
        private string PsfGroupFolderName(int groupOrdinal) => $"psfgroup.{groupOrdinal:D3}";

        private string LocalCheckpointDirectoryPath => $"{LocalDirectoryPath}\\chkpts{this.partitionId:D2}";
        private string LocalPsfCheckpointDirectoryPath(int groupOrdinal) => $"{LocalDirectoryPath}\\chkpts{this.partitionId:D2}\\psfgroup.{groupOrdinal:D3}";

        private const string EventLogBlobName = "commit-log";
        private const string CommitBlobName = "commit-lease";
        private const string HybridLogBlobName = "store";
        private const string ObjectLogBlobName = "store.obj";

        // PSFs do not have an object log
        private const string PsfHybridLogBlobName = "store.psf";

        private Task LeaseMaintenanceLoopTask = Task.CompletedTask;
        private volatile Task NextLeaseRenewalTask = Task.CompletedTask;

        private static string GetContainerName(string taskHubName) => taskHubName.ToLowerInvariant() + "-storage";

        public async Task StartAsync()
        {
            if (this.UseLocalFilesForTestingAndDebugging)
            {
                Directory.CreateDirectory($"{this.LocalDirectoryPath}\\{PartitionFolderName}");

                this.EventLogDevice = Devices.CreateLogDevice($"{this.LocalDirectoryPath}\\{PartitionFolderName}\\{EventLogBlobName}");
                this.HybridLogDevice = Devices.CreateLogDevice($"{this.LocalDirectoryPath}\\{PartitionFolderName}\\{HybridLogBlobName}");
                this.ObjectLogDevice = Devices.CreateLogDevice($"{this.LocalDirectoryPath}\\{PartitionFolderName}\\{ObjectLogBlobName}");
                this.PsfLogDevices = (from groupOrdinal in Enumerable.Range(0, this.PsfGroupCount)
                                      let deviceName = $"{this.LocalDirectoryPath}\\{PartitionFolderName}\\{PsfGroupFolderName(groupOrdinal)}\\{PsfHybridLogBlobName}"
                                      select Devices.CreateLogDevice(deviceName)).ToArray();

                // This does not acquire any blob ownership, but is needed for the lease maintenance loop which calls PartitionErrorHandler.TerminateNormally() when done.
                await this.AcquireOwnership();
            }
            else
            {
                await this.blockBlobContainer.CreateIfNotExistsAsync();
                await this.pageBlobContainer.CreateIfNotExistsAsync();
                this.pageBlobPartitionDirectory = this.pageBlobContainer.GetDirectoryReference(this.PartitionFolderName);
                this.blockBlobPartitionDirectory = this.blockBlobContainer.GetDirectoryReference(this.PartitionFolderName);

                this.eventLogCommitBlob = this.blockBlobPartitionDirectory.GetBlockBlobReference(CommitBlobName);

                AzureStorageDevice createDevice(string name) =>
                    new AzureStorageDevice(name, this.blockBlobPartitionDirectory.GetDirectoryReference(name), this.pageBlobPartitionDirectory.GetDirectoryReference(name), this, true);

                var eventLogDevice = createDevice(EventLogBlobName);
                var hybridLogDevice = createDevice(HybridLogBlobName);
                var objectLogDevice = createDevice(ObjectLogBlobName);
                var psfLogDevices = (from groupOrdinal in Enumerable.Range(0, this.PsfGroupCount)
                                     let psfDirectoryBlob = this.blockBlobPartitionDirectory.GetDirectoryReference(this.PsfGroupFolderName(groupOrdinal))
                                     let psfDirectoryPage = this.pageBlobPartitionDirectory.GetDirectoryReference(this.PsfGroupFolderName(groupOrdinal))
                                     select new AzureStorageDevice(PsfHybridLogBlobName, psfDirectoryBlob.GetDirectoryReference(PsfHybridLogBlobName), psfDirectoryPage.GetDirectoryReference(PsfHybridLogBlobName), this, true)).ToArray();

                await this.AcquireOwnership();

                this.TraceHelper.FasterProgress("Starting Faster Devices");
                var startTasks = new List<Task>
                {
                    eventLogDevice.StartAsync(),
                    hybridLogDevice.StartAsync(),
                    objectLogDevice.StartAsync()
                };
                startTasks.AddRange(psfLogDevices.Select(psfLogDevice => psfLogDevice.StartAsync()));
                await Task.WhenAll(startTasks);
                this.TraceHelper.FasterProgress("Started Faster Devices");

                this.EventLogDevice = eventLogDevice;
                this.HybridLogDevice = hybridLogDevice;
                this.ObjectLogDevice = objectLogDevice;
                this.PsfLogDevices = psfLogDevices;
            }
        }

        internal void ClosePSFDevices() => Array.ForEach(this.PsfLogDevices, logDevice => logDevice.Dispose());

        public void HandleBlobError(string where, string message, string blobName, Exception e, bool isFatal, bool isWarning)
        {
            if (isWarning)
            {
                this.TraceHelper.FasterBlobStorageWarning(message, blobName, e);
            }
            else
            {
                this.TraceHelper.FasterBlobStorageError(message, blobName, e);
            }
            this.PartitionErrorHandler.HandleError(where, $"Encountered storage exception for blob {blobName}", e, isFatal, isWarning);
        }

        // clean shutdown, wait for everything, then terminate
        public async Task StopAsync()
        {
            this.shutDownOrTermination.Cancel(); // has no effect if already cancelled

            await this.LeaseMaintenanceLoopTask; // wait for loop to terminate cleanly
        }

        public static async Task DeleteTaskhubStorageAsync(CloudStorageAccount account, string taskHubName)
        {
            var containerName = GetContainerName(taskHubName);

            if (account is null)
            {
                DirectoryInfo di = new DirectoryInfo($"{LocalFileDirectoryForTestingAndDebugging}\\{containerName}");
                if (di.Exists)
                {
                    di.Delete(true);
                }
            }
            else
            {
                CloudBlobClient serviceClient = account.CreateCloudBlobClient();
                var blobContainer = serviceClient.GetContainerReference(containerName);

                if (await blobContainer.ExistsAsync())
                {
                    // do a complete deletion of all contents of this directory
                    var tasks = blobContainer.ListBlobs(null, true)
                                             .Where(blob => blob.GetType() == typeof(CloudBlob) || blob.GetType().BaseType == typeof(CloudBlob))
                                             .Select(blob => BlobUtils.ForceDeleteAsync((CloudBlob)blob))
                                             .ToArray();
                    await Task.WhenAll(tasks);
                }

                // We are not deleting the container itself because it creates problems when trying to recreate
                // the same container soon afterwards so we leave an empty container behind. Oh well.
            }
        }

        public ValueTask ConfirmLeaseIsGoodForAWhileAsync()
        {
            if (this.leaseTimer?.Elapsed < this.LeaseDuration - this.LeaseSafetyBuffer)
            {
                return default;
            }
            this.TraceHelper.LeaseProgress("Access is waiting for fresh lease");
            return new ValueTask(this.NextLeaseRenewalTask);
        }

        public void ConfirmLeaseIsGoodForAWhile()
        {
            if (this.leaseTimer?.Elapsed < this.LeaseDuration - this.LeaseSafetyBuffer)
            {
                return;
            }
            this.TraceHelper.LeaseProgress("Access is waiting for fresh lease");
            this.NextLeaseRenewalTask.Wait();
            this.TraceHelper.LeaseProgress("Access has fresh lease now");
        }

        private async Task AcquireOwnership()
        {
            var newLeaseTimer = new System.Diagnostics.Stopwatch();

            while (true)
            {
                this.PartitionErrorHandler.Token.ThrowIfCancellationRequested();

                try
                {
                    newLeaseTimer.Restart();

                    if (!this.UseLocalFilesForTestingAndDebugging)
                    {
                        this.leaseId = await this.eventLogCommitBlob.AcquireLeaseAsync(LeaseDuration, null, accessCondition: null, options: this.BlobRequestOptionsUnderLease, operationContext: null, cancellationToken: this.PartitionErrorHandler.Token)
                            .ConfigureAwait(BlobManager.CONFIGURE_AWAIT_FOR_STORAGE_CALLS);
                        this.TraceHelper.LeaseAcquired();
                    }

                    this.leaseTimer = newLeaseTimer;
                    this.LeaseMaintenanceLoopTask = Task.Run(() => this.MaintenanceLoopAsync());
                    return;
                }
                catch (StorageException ex) when (BlobUtils.LeaseConflictOrExpired(ex))
                {
                    this.TraceHelper.LeaseProgress("Waiting for lease");

                    // the previous owner has not released the lease yet, 
                    // try again until it becomes available, should be relatively soon
                    // as the transport layer is supposed to shut down the previous owner when starting this
                    await Task.Delay(TimeSpan.FromSeconds(1), this.PartitionErrorHandler.Token).ConfigureAwait(false);

                    continue;
                }
                catch (StorageException ex) when (BlobUtils.BlobDoesNotExist(ex))
                {
                    try
                    {
                        // Create blob with empty content, then try again
                        this.TraceHelper.LeaseProgress("Creating commit blob");
                        await this.eventLogCommitBlob.UploadFromByteArrayAsync(Array.Empty<byte>(), 0, 0)
                            .ConfigureAwait(BlobManager.CONFIGURE_AWAIT_FOR_STORAGE_CALLS);
                        continue;
                    }
                    catch (StorageException ex2) when (BlobUtils.LeaseConflictOrExpired(ex2))
                    {
                        // creation race, try from top
                        this.TraceHelper.LeaseProgress("Creation race observed, retrying");
                        continue;
                    }
                }
                catch (Exception e)
                {
                    this.PartitionErrorHandler.HandleError(nameof(AcquireOwnership), "Could not acquire partition lease", e, true, false);
                    throw;
                }
            }
        }

        public async Task RenewLeaseTask()
        {
            try
            {
                this.shutDownOrTermination.Token.ThrowIfCancellationRequested();

                AccessCondition acc = new AccessCondition() { LeaseId = this.leaseId };
                var nextLeaseTimer = new System.Diagnostics.Stopwatch();
                nextLeaseTimer.Start();

                if (!this.UseLocalFilesForTestingAndDebugging)
                {
                    this.TraceHelper.LeaseProgress($"Renewing lease at {this.leaseTimer.Elapsed.TotalSeconds - this.LeaseDuration.TotalSeconds}s");
                    await this.eventLogCommitBlob.RenewLeaseAsync(acc, this.PartitionErrorHandler.Token)
                        .ConfigureAwait(BlobManager.CONFIGURE_AWAIT_FOR_STORAGE_CALLS);
                    this.TraceHelper.LeaseProgress($"Renewed lease at {this.leaseTimer.Elapsed.TotalSeconds - this.LeaseDuration.TotalSeconds}s");
                }

                this.leaseTimer = nextLeaseTimer;
            }
            catch(OperationCanceledException)
            {
                // o.k. during termination or shutdown
            }
            catch (Exception)
            {
                this.TraceHelper.LeaseProgress("Failed to renew lease");
                throw;
            }
        }

        public async Task MaintenanceLoopAsync()
        {
            this.TraceHelper.LeaseProgress("Started lease maintenance loop");
            try
            {
                while (true)
                {
                    int timeLeft = (int) (this.LeaseRenewal - this.leaseTimer.Elapsed).TotalMilliseconds;

                    if (timeLeft <= 0)
                    {
                        this.NextLeaseRenewalTask = this.RenewLeaseTask();
                    }
                    else
                    {
                        this.NextLeaseRenewalTask = LeaseTimer.Instance.Schedule(timeLeft, this.RenewLeaseTask, this.shutDownOrTermination.Token);
                    }

                    // wait for successful renewal, or exit the loop as this throws
                    await this.NextLeaseRenewalTask.ConfigureAwait(false); 
                }
            }
            catch (OperationCanceledException)
            {
                // it's o.k. to cancel while waiting
                this.TraceHelper.LeaseProgress("Lease renewal loop cleanly canceled");
            }
            catch (StorageException e) when (e.InnerException != null && e.InnerException is OperationCanceledException)
            {
                // it's o.k. to cancel a lease renewal
                this.TraceHelper.LeaseProgress("Lease renewal storage operation canceled");
            }
            catch (StorageException ex) when (BlobUtils.LeaseConflict(ex))
            {
                // We lost the lease to someone else. Terminate ownership immediately.
                this.PartitionErrorHandler.HandleError(nameof(MaintenanceLoopAsync), "Lost partition lease", ex, true, true);
            }
            catch (Exception e) when (!Utils.IsFatal(e))
            {
                this.PartitionErrorHandler.HandleError(nameof(MaintenanceLoopAsync), "Could not maintain partition lease", e, true, false);
            }

            this.TraceHelper.LeaseProgress("Exited lease maintenance loop");

            if (this.PartitionErrorHandler.IsTerminated)
            {
                // this is an unclean shutdown, so we let the lease expire to protect straggling storage accesses
                this.TraceHelper.LeaseProgress("Leaving lease to expire on its own");
            }
            else
            {
                if (!this.UseLocalFilesForTestingAndDebugging)
                {
                    try
                    {
                        this.TraceHelper.LeaseProgress("Releasing lease");

                        AccessCondition acc = new AccessCondition() { LeaseId = this.leaseId };

                        await this.eventLogCommitBlob.ReleaseLeaseAsync(accessCondition: acc, options: this.BlobRequestOptionsUnderLease, operationContext: null, cancellationToken: this.PartitionErrorHandler.Token)
                            .ConfigureAwait(BlobManager.CONFIGURE_AWAIT_FOR_STORAGE_CALLS);

                        this.TraceHelper.LeaseReleased();
                    }
                    catch (OperationCanceledException)
                    {
                        // it's o.k. if termination is triggered while waiting
                    }
                    catch (StorageException e) when (e.InnerException != null && e.InnerException is OperationCanceledException)
                    {
                        // it's o.k. if termination is triggered while we are releasing the lease
                    }
                    catch (Exception e)
                    {
                        this.TraceHelper.FasterBlobStorageWarning("could not release lease", this.eventLogCommitBlob.Name, e);
                        // swallow exceptions when releasing a lease
                    }
                }

                this.PartitionErrorHandler.TerminateNormally();
            }

            this.TraceHelper.LeaseProgress("Blob manager stopped");
        }

        #region Blob Name Management

        private string GetCheckpointCompletedBlobName() => $"last-checkpoint.json";

        private string GetIndexCheckpointMetaBlobName(Guid token) => $"index-checkpoints/{token}/info.dat";

        private (string, string) GetPrimaryHashTableBlobName(Guid token) => ($"index-checkpoints/{token}", "ht.dat");

        private string GetHybridLogCheckpointMetaBlobName(Guid token) => $"cpr-checkpoints/{token}/info.dat";

        private (string, string) GetLogSnapshotBlobName(Guid token) => ($"cpr-checkpoints/{token}", "snapshot.dat");

        private (string, string) GetObjectLogSnapshotBlobName(Guid token) => ($"cpr-checkpoints/{token}", "snapshot.obj.dat");

        #endregion

        #region ILogCommitManager

        void ILogCommitManager.Commit(long beginAddress, long untilAddress, byte[] commitMetadata)
        {
            this.StorageTracer?.FasterStorageProgress($"ILogCommitManager.Commit Called beginAddress={beginAddress} untilAddress={untilAddress}");

            while (true)
            {
                AccessCondition acc = new AccessCondition() { LeaseId = this.leaseId };
                try
                {
                    SynchronousStorageAccessMaxConcurrency.Wait();
                    this.PartitionErrorHandler.Token.ThrowIfCancellationRequested();
                    var stopwatch = new Stopwatch();
                    stopwatch.Start();
                    this.eventLogCommitBlob.UploadFromByteArray(commitMetadata, 0, commitMetadata.Length, acc, this.BlobRequestOptionsUnderLease);
                    stopwatch.Stop();
                    this.StorageTracer?.FasterStorageProgress($"ILogCommitManager.Commit Returned latencyMs={stopwatch.Elapsed.TotalMilliseconds:F1}");
                    if (stopwatch.ElapsedMilliseconds > 5000)
                    {
                        this.TraceHelper.FasterPerfWarning($"CloudBlockBlob.UploadFromByteArray took {stopwatch.ElapsedMilliseconds / 1000}s, which is excessive; target={eventLogCommitBlob} length={commitMetadata.Length}");
                    }

                    return;
                }
                catch (StorageException ex) when (BlobUtils.LeaseExpired(ex))
                {
                    // if we get here, the lease renewal task did not complete in time
                    // wait for it to complete or throw
                    this.TraceHelper.LeaseProgress("ILogCommitManager.Commit: wait for next renewal");
                    this.NextLeaseRenewalTask.Wait();
                    this.TraceHelper.LeaseProgress("ILogCommitManager.Commit: renewal complete");
                    continue;
                }
                catch (StorageException ex) when (BlobUtils.LeaseConflict(ex))
                {
                    // We lost the lease to someone else. Terminate ownership immediately.
                    this.TraceHelper.LeaseLost(nameof(ILogCommitManager.Commit));
                    this.HandleBlobError(nameof(ILogCommitManager.Commit), "lease lost", this.eventLogCommitBlob?.Name, ex, true, this.PartitionErrorHandler.IsTerminated);
                    throw;
                }
                catch (Exception e)
                {
                    this.TraceHelper.FasterBlobStorageError(nameof(ILogCommitManager.Commit), this.eventLogCommitBlob.Name, e);
                    throw;
                }
                finally
                {
                    SynchronousStorageAccessMaxConcurrency.Release();
                }
            }
        }

<<<<<<< HEAD
        IEnumerable<long> ILogCommitManager.ListCommits()
        {
            // we only use a single commit file in this implementation
            yield return 0;
        }

        byte[] ILogCommitManager.GetCommitMetadata(long commitNum)
=======
        public IEnumerable<long> ListCommits() => new long[] { 0 }; // TODO

        byte[] ILogCommitManager.GetCommitMetadata(long commitNum /* TODO */)
>>>>>>> 5a6b4235
        {
            this.StorageTracer?.FasterStorageProgress($"ILogCommitManager.GetCommitMetadata Called (thread={Thread.CurrentThread.ManagedThreadId})");

            while (true)
            {
                AccessCondition acc = new AccessCondition() { LeaseId = this.leaseId };
                try
                {
                    SynchronousStorageAccessMaxConcurrency.Wait();
                    this.PartitionErrorHandler.Token.ThrowIfCancellationRequested();
                    using var stream = new MemoryStream();
                    var stopwatch = new Stopwatch();
                    stopwatch.Start();
                    this.eventLogCommitBlob.DownloadToStream(stream, acc, this.BlobRequestOptionsUnderLease);
                    stopwatch.Stop();
                    if (stopwatch.ElapsedMilliseconds > 5000)
                    {
                        this.TraceHelper.FasterPerfWarning($"CloudBlockBlob.DownloadToStream took {stopwatch.ElapsedMilliseconds / 1000}s, which is excessive; target={eventLogCommitBlob} length={stream.Position}");
                    }
                    var bytes = stream.ToArray();
                    this.StorageTracer?.FasterStorageProgress($"ILogCommitManager.GetCommitMetadata Returned {bytes?.Length ?? null} bytes, latencyMs={stopwatch.Elapsed.TotalMilliseconds:F1}");
                    return bytes.Length == 0 ? null : bytes;
                }
                catch (StorageException ex) when (BlobUtils.LeaseExpired(ex))
                {
                    // if we get here, the lease renewal task did not complete in time
                    // wait for it to complete or throw
                    this.TraceHelper.LeaseProgress("ILogCommitManager.GetCommitMetadata: wait for next renewal");
                    this.NextLeaseRenewalTask.Wait();
                    this.TraceHelper.LeaseProgress("ILogCommitManager.GetCommitMetadata: renewal complete");
                    continue;
                }
                catch (StorageException ex) when (BlobUtils.LeaseConflict(ex))
                {
                    // We lost the lease to someone else. Terminate ownership immediately.
                    this.TraceHelper.LeaseLost(nameof(ILogCommitManager.GetCommitMetadata));
                    this.HandleBlobError(nameof(ILogCommitManager.Commit), "lease lost", this.eventLogCommitBlob?.Name, ex, true, this.PartitionErrorHandler.IsTerminated);
                    throw;
                }
                catch (Exception e)
                {
                    this.TraceHelper.FasterBlobStorageError(nameof(ILogCommitManager.GetCommitMetadata), this.eventLogCommitBlob.Name, e);
                    throw;
                }
                finally
                {
                    SynchronousStorageAccessMaxConcurrency.Release();
                }
            }
        }

#endregion

        #region ICheckpointManager

        void ICheckpointManager.InitializeIndexCheckpoint(Guid indexToken)
        {
            // there is no need to create empty directories in a blob container
        }

        void ICheckpointManager.InitializeLogCheckpoint(Guid logToken)
        {
            // there is no need to create empty directories in a blob container
        }

        #region Call-throughs to actual implementation; separated for PSFs

        void ICheckpointManager.CommitIndexCheckpoint(Guid indexToken, byte[] commitMetadata)
            => this.CommitIndexCheckpoint(indexToken, commitMetadata, InvalidPsfGroupOrdinal);

        void ICheckpointManager.CommitLogCheckpoint(Guid logToken, byte[] commitMetadata)
            => this.CommitLogCheckpoint(logToken, commitMetadata, InvalidPsfGroupOrdinal);

        byte[] ICheckpointManager.GetIndexCheckpointMetadata(Guid indexToken)
<<<<<<< HEAD
            => this.GetIndexCheckpointMetadata(indexToken, InvalidPsfGroupOrdinal);

        byte[] ICheckpointManager.GetLogCheckpointMetadata(Guid logToken)
            => this.GetLogCheckpointMetadata(logToken, InvalidPsfGroupOrdinal);
=======
            => this.GetIndexCommitMetadata(indexToken, InvalidPsfGroupOrdinal);

        byte[] ICheckpointManager.GetLogCheckpointMetadata(Guid logToken)
            => this.GetLogCommitMetadata(logToken, InvalidPsfGroupOrdinal);
>>>>>>> 5a6b4235

        /// <summary>
        /// Get list of index checkpoint tokens, in order of usage preference
        /// </summary>
        /// <returns></returns>
        public IEnumerable<Guid> GetIndexCheckpointTokens()
        {
            return this.GetLatestCheckpoint(out Guid indexToken, out _, InvalidPsfGroupOrdinal) // TODO
                ? new[] { indexToken } : Array.Empty<Guid>();
        }

        /// <summary>
        /// Get list of log checkpoint tokens, in order of usage preference
        /// </summary>
        /// <returns></returns>
        public IEnumerable<Guid> GetLogCheckpointTokens()
        {
            return this.GetLatestCheckpoint(out _, out Guid logToken, InvalidPsfGroupOrdinal)   // TODO
                ? new[] { logToken } : Array.Empty<Guid>();
        }

        IDevice ICheckpointManager.GetIndexDevice(Guid indexToken)
            => this.GetIndexDevice(indexToken, InvalidPsfGroupOrdinal);

        IDevice ICheckpointManager.GetSnapshotLogDevice(Guid token)
            => this.GetSnapshotLogDevice(token, InvalidPsfGroupOrdinal);

        IDevice ICheckpointManager.GetSnapshotObjectLogDevice(Guid token)
            => this.GetSnapshotObjectLogDevice(token, InvalidPsfGroupOrdinal);

<<<<<<< HEAD
        IEnumerable<Guid> ICheckpointManager.GetIndexCheckpointTokens()
        {
            this.GetLatestCheckpoint(out Guid indexToken, out Guid _, InvalidPsfGroupOrdinal);
            yield return indexToken;
        }

        IEnumerable<Guid> ICheckpointManager.GetLogCheckpointTokens()
        {
            this.GetLatestCheckpoint(out Guid _, out Guid logToken, InvalidPsfGroupOrdinal);
            yield return logToken;
        }
=======
        public void PurgeAll() { /* TODO here and in PsfBlobCheckpointManager */ }
        public void Dispose() { /* TODO */ }
>>>>>>> 5a6b4235

        #endregion

        #region Actual implementation; separated for PSFs

        (bool, string) IsPsfOrPrimary(int psfGroupOrdinal)
        {
            var isPsf = psfGroupOrdinal != InvalidPsfGroupOrdinal;
            return (isPsf, isPsf ? $"PSF Group {psfGroupOrdinal}" : "Primary FKV");
        }

        internal void CommitIndexCheckpoint(Guid indexToken, byte[] commitMetadata, int psfGroupOrdinal)
        {
            var (isPsf, tag) = IsPsfOrPrimary(psfGroupOrdinal);
            this.StorageTracer?.FasterStorageProgress($"ICheckpointManager.CommitIndexCheckpoint Called on {tag}, indexToken={indexToken}");
            CloudBlockBlob target = null;
            try
            {
                var partDir = isPsf ? this.blockBlobPartitionDirectory.GetDirectoryReference(PsfGroupFolderName(psfGroupOrdinal)) : this.blockBlobPartitionDirectory;
                var metaFileBlob = target = partDir.GetBlockBlobReference(this.GetIndexCheckpointMetaBlobName(indexToken));

                // we don't need a lease for the checkpoint data since the checkpoint token provides isolation
                using (var blobStream = metaFileBlob.OpenWrite())
                {
                    using var writer = new BinaryWriter(blobStream);
                    writer.Write(commitMetadata.Length);
                    writer.Write(commitMetadata);
                    writer.Flush();
                }

                (isPsf ? this.PsfCheckpointInfos[psfGroupOrdinal] : this.CheckpointInfo).IndexToken = indexToken;

                this.StorageTracer?.FasterStorageProgress($"ICheckpointManager.CommitIndexCheckpoint Returned from {tag}, target={target.Name}");
            }
            catch (Exception e)
            {
                this.TraceHelper.FasterBlobStorageError(nameof(ICheckpointManager.CommitIndexCheckpoint), target.Name, e);
                throw;
            }
        }

        internal void CommitLogCheckpoint(Guid logToken, byte[] commitMetadata, int psfGroupOrdinal)
        {
            var (isPsf, tag) = IsPsfOrPrimary(psfGroupOrdinal);
            this.StorageTracer?.FasterStorageProgress($"ICheckpointManager.CommitLogCheckpoint Called on {tag}, logToken={logToken}");
            CloudBlockBlob target = null;
            try
            {
                SynchronousStorageAccessMaxConcurrency.Wait();

                var partDir = isPsf ? this.blockBlobPartitionDirectory.GetDirectoryReference(PsfGroupFolderName(psfGroupOrdinal)) : this.blockBlobPartitionDirectory;
                var metaFileBlob = target = partDir.GetBlockBlobReference(this.GetHybridLogCheckpointMetaBlobName(logToken));
                
                // we don't need a lease for the checkpoint data since the checkpoint token provides isolation
                using (var blobStream = metaFileBlob.OpenWrite())
                {
                    using var writer = new BinaryWriter(blobStream);
                    writer.Write(commitMetadata.Length);
                    writer.Write(commitMetadata);
                    writer.Flush();
                }

                (isPsf ? this.PsfCheckpointInfos[psfGroupOrdinal] : this.CheckpointInfo).LogToken = logToken;

                this.StorageTracer?.FasterStorageProgress($"ICheckpointManager.CommitLogCheckpoint Returned from {tag}, target={target.Name}");
            }
            catch (Exception e)
            {
                this.TraceHelper.FasterBlobStorageError(nameof(ICheckpointManager.CommitLogCheckpoint), target?.Name, e);
                throw;
            }
            finally
            {
                SynchronousStorageAccessMaxConcurrency.Release();
            }
        }

        internal byte[] GetIndexCheckpointMetadata(Guid indexToken, int psfGroupOrdinal)
        {
            var (isPsf, tag) = IsPsfOrPrimary(psfGroupOrdinal);
            this.StorageTracer?.FasterStorageProgress($"ICheckpointManager.GetIndexCommitMetadata Called on {tag}, indexToken={indexToken}");
            CloudBlockBlob target = null;
            try
            {
                SynchronousStorageAccessMaxConcurrency.Wait();

                var partDir = isPsf ? this.blockBlobPartitionDirectory.GetDirectoryReference(PsfGroupFolderName(psfGroupOrdinal)) : this.blockBlobPartitionDirectory;
                var metaFileBlob = target = partDir.GetBlockBlobReference(this.GetIndexCheckpointMetaBlobName(indexToken));
                
                // we don't need a lease for the checkpoint data since the checkpoint token provides isolation
                using var blobstream = metaFileBlob.OpenRead();
                using var reader = new BinaryReader(blobstream);
                var len = reader.ReadInt32();
                var result = reader.ReadBytes(len);
                this.StorageTracer?.FasterStorageProgress($"ICheckpointManager.GetIndexCommitMetadata Returned {result?.Length ?? null} bytes from {tag}, target={target.Name}");
                return result;
            }
            catch (Exception e)
            {
                this.TraceHelper.FasterBlobStorageError(nameof(ICheckpointManager.GetIndexCheckpointMetadata), target?.Name, e);
                throw;
            }
            finally
            {
                SynchronousStorageAccessMaxConcurrency.Release();
            }
        }

        internal byte[] GetLogCheckpointMetadata(Guid logToken, int psfGroupOrdinal)
        {
            var (isPsf, tag) = IsPsfOrPrimary(psfGroupOrdinal);
            this.StorageTracer?.FasterStorageProgress($"ICheckpointManager.GetIndexCommitMetadata Called on {tag}, logToken={logToken}");
            CloudBlockBlob target = null;
            try
            {
                SynchronousStorageAccessMaxConcurrency.Wait();

                var partDir = isPsf ? this.blockBlobPartitionDirectory.GetDirectoryReference(PsfGroupFolderName(psfGroupOrdinal)) : this.blockBlobPartitionDirectory;
                var metaFileBlob = target = partDir.GetBlockBlobReference(this.GetHybridLogCheckpointMetaBlobName(logToken));
                
                // we don't need a lease for the checkpoint data since the checkpoint token provides isolation
                using var blobstream = metaFileBlob.OpenRead();
                using var reader = new BinaryReader(blobstream);
                var len = reader.ReadInt32();
                var result = reader.ReadBytes(len);
                this.StorageTracer?.FasterStorageProgress($"ICheckpointManager.GetIndexCommitMetadata Returned {result?.Length ?? null} bytes from {tag}, target={target.Name}");
                return result;
            }
            catch (Exception e)
            {
                this.TraceHelper.FasterBlobStorageError(nameof(ICheckpointManager.GetLogCheckpointMetadata), target?.Name, e);
                throw;
            }
            finally
            {
                SynchronousStorageAccessMaxConcurrency.Release();
            }
        }

        internal IDevice GetIndexDevice(Guid indexToken, int psfGroupOrdinal)
        {
            var (isPsf, tag) = IsPsfOrPrimary(psfGroupOrdinal);
            this.StorageTracer?.FasterStorageProgress($"ICheckpointManager.GetIndexDevice Called on {tag}, indexToken={indexToken}");
            try
            {
                SynchronousStorageAccessMaxConcurrency.Wait();

                var (path, blobName) = this.GetPrimaryHashTableBlobName(indexToken);
                var ppartDir = isPsf ? this.pageBlobPartitionDirectory.GetDirectoryReference(PsfGroupFolderName(psfGroupOrdinal)) : this.pageBlobPartitionDirectory;
                var pblobDirectory = ppartDir.GetDirectoryReference(path);
                var bpartDir = isPsf ? this.blockBlobPartitionDirectory.GetDirectoryReference(PsfGroupFolderName(psfGroupOrdinal)) : this.blockBlobPartitionDirectory;
                var bblobDirectory = bpartDir.GetDirectoryReference(path);
                var device = new AzureStorageDevice(blobName, bblobDirectory, pblobDirectory, this, false); // we don't need a lease since the token provides isolation
                device.StartAsync().Wait();
                this.StorageTracer?.FasterStorageProgress($"ICheckpointManager.GetIndexDevice Returned from {tag}, blobDirectory={pblobDirectory} blobName={blobName}");
                return device;
            }
            catch (Exception e)
            {
                this.TraceHelper.FasterBlobStorageError(nameof(ICheckpointManager.GetIndexDevice), null, e);
                throw;
            }
            finally
            {
                SynchronousStorageAccessMaxConcurrency.Release();
            }
        }

        internal IDevice GetSnapshotLogDevice(Guid token, int psfGroupOrdinal)
        {
            var (isPsf, tag) = IsPsfOrPrimary(psfGroupOrdinal);
            this.StorageTracer?.FasterStorageProgress($"ICheckpointManager.GetSnapshotLogDevice Called on {tag}, token={token}");
            try
            {
                SynchronousStorageAccessMaxConcurrency.Wait();

                var (path, blobName) = this.GetLogSnapshotBlobName(token);
                var ppartDir = isPsf ? this.pageBlobPartitionDirectory.GetDirectoryReference(PsfGroupFolderName(psfGroupOrdinal)) : this.pageBlobPartitionDirectory;
                var pblobDirectory = ppartDir.GetDirectoryReference(path);
                var bpartDir = isPsf ? this.blockBlobPartitionDirectory.GetDirectoryReference(PsfGroupFolderName(psfGroupOrdinal)) : this.blockBlobPartitionDirectory;
                var bblobDirectory = bpartDir.GetDirectoryReference(path);
                var device = new AzureStorageDevice(blobName, bblobDirectory, pblobDirectory, this, false); // we don't need a lease since the token provides isolation

                device.StartAsync().Wait();
                this.StorageTracer?.FasterStorageProgress($"ICheckpointManager.GetSnapshotLogDevice Returned from {tag}, blobDirectory={pblobDirectory} blobName={blobName}");
                return device;
            }
            catch (Exception e)
            {
                this.TraceHelper.FasterBlobStorageError(nameof(ICheckpointManager.GetSnapshotLogDevice), null, e);
                throw;
            }
            finally
            {
                SynchronousStorageAccessMaxConcurrency.Release();
            }
        }

        internal IDevice GetSnapshotObjectLogDevice(Guid token, int psfGroupOrdinal)
        {
            var (isPsf, tag) = IsPsfOrPrimary(psfGroupOrdinal);
            this.StorageTracer?.FasterStorageProgress($"ICheckpointManager.GetSnapshotObjectLogDevice Called on {tag}, token={token}");
            try
            {
                SynchronousStorageAccessMaxConcurrency.Wait();

                var (path, blobName) = this.GetObjectLogSnapshotBlobName(token);
                var ppartDir = isPsf ? this.pageBlobPartitionDirectory.GetDirectoryReference(PsfGroupFolderName(psfGroupOrdinal)) : this.pageBlobPartitionDirectory;
                var pblobDirectory = ppartDir.GetDirectoryReference(path);
                var bpartDir = isPsf ? this.blockBlobPartitionDirectory.GetDirectoryReference(PsfGroupFolderName(psfGroupOrdinal)) : this.blockBlobPartitionDirectory;
                var bblobDirectory = bpartDir.GetDirectoryReference(path);
                var device = new AzureStorageDevice(blobName, bblobDirectory, pblobDirectory, this, false); // we don't need a lease since the token provides isolation
                device.StartAsync().Wait();
                this.StorageTracer?.FasterStorageProgress($"ICheckpointManager.GetSnapshotObjectLogDevice Returned from {tag}, blobDirectory={pblobDirectory} blobName={blobName}");
                return device;
            }
            catch (Exception e)
            {
                this.TraceHelper.FasterBlobStorageError(nameof(ICheckpointManager.GetSnapshotObjectLogDevice), null, e);
                throw;
            }
            finally
            {
                SynchronousStorageAccessMaxConcurrency.Release();
            }
        }

        internal bool GetLatestCheckpoint(out Guid indexToken, out Guid logToken, int psfGroupOrdinal)
        {
            var (isPsf, tag) = IsPsfOrPrimary(psfGroupOrdinal);
            this.StorageTracer?.FasterStorageProgress($"ICheckpointManager.GetLatestCheckpoint Called on {tag}");
            CloudBlockBlob target = null;
            try
            {
                SynchronousStorageAccessMaxConcurrency.Wait();

                var partDir = isPsf ? this.blockBlobPartitionDirectory.GetDirectoryReference(PsfGroupFolderName(psfGroupOrdinal)) : this.blockBlobPartitionDirectory;
                var checkpointCompletedBlob = partDir.GetBlockBlobReference(this.GetCheckpointCompletedBlobName());

                if (checkpointCompletedBlob.Exists())
                {

                    target = checkpointCompletedBlob;
                    this.ConfirmLeaseIsGoodForAWhile();
                    var jsonString = checkpointCompletedBlob.DownloadText();
                    var checkpointInfo = JsonConvert.DeserializeObject<CheckpointInfo>(jsonString);

                    if (isPsf)
                        this.PsfCheckpointInfos[psfGroupOrdinal] = checkpointInfo;
                    else
                        this.CheckpointInfo = checkpointInfo;

                    indexToken = checkpointInfo.IndexToken;
                    logToken = checkpointInfo.LogToken;

                    this.StorageTracer?.FasterStorageProgress($"ICheckpointManager.GetSnapshotObjectLogDevice Returned from {tag}, indexToken={indexToken} logToken={logToken}");
                    return true;
                }
                else
                {
                    this.StorageTracer?.FasterStorageProgress($"ICheckpointManager.GetSnapshotObjectLogDevice Returned false from {tag}");
                    return false;
                }
            }
            catch (Exception e)
            {
<<<<<<< HEAD
                this.TraceHelper.FasterBlobStorageError(nameof(GetLatestCheckpoint), target?.Name, e);
=======
                this.TraceHelper.FasterBlobStorageError(nameof(GetLatestCheckpoint /* TODO */), target?.Name, e);
>>>>>>> 5a6b4235
                throw;
            }
            finally
            {
                SynchronousStorageAccessMaxConcurrency.Release();
            }
        }

        #endregion

        internal async Task FinalizeCheckpointCompletedAsync()
        {
            // write the final file that has all the checkpoint info
            void writeLocal(string path, string text)
                => File.WriteAllText(Path.Combine(path, this.GetCheckpointCompletedBlobName()), text);
            async Task writeBlob(CloudBlobDirectory partDir, string text)
            {
                var checkpointCompletedBlob = partDir.GetBlockBlobReference(this.GetCheckpointCompletedBlobName());
                await this.ConfirmLeaseIsGoodForAWhileAsync().ConfigureAwait(BlobManager.CONFIGURE_AWAIT_FOR_STORAGE_CALLS); // the lease protects the checkpoint completed file
                await checkpointCompletedBlob.UploadTextAsync(text).ConfigureAwait(BlobManager.CONFIGURE_AWAIT_FOR_STORAGE_CALLS);
            }

            // Primary FKV
            {
                var jsonText = JsonConvert.SerializeObject(this.CheckpointInfo, Formatting.Indented);
                if (this.UseLocalFilesForTestingAndDebugging)
                    writeLocal(this.LocalCheckpointDirectoryPath, jsonText);
                else
                    await writeBlob(this.blockBlobPartitionDirectory, jsonText);
            }

            // PSFs
            for (var ii = 0; ii < this.PsfLogDevices.Length; ++ii)
            {
                var jsonText = JsonConvert.SerializeObject(this.PsfCheckpointInfos[ii], Formatting.Indented);
                if (this.UseLocalFilesForTestingAndDebugging)
                    writeLocal(this.LocalPsfCheckpointDirectoryPath(ii), jsonText);
                else
                    await writeBlob(this.blockBlobPartitionDirectory.GetDirectoryReference(this.PsfGroupFolderName(ii)), jsonText);
            }
        }
 
        #endregion
    }
}<|MERGE_RESOLUTION|>--- conflicted
+++ resolved
@@ -622,7 +622,6 @@
             }
         }
 
-<<<<<<< HEAD
         IEnumerable<long> ILogCommitManager.ListCommits()
         {
             // we only use a single commit file in this implementation
@@ -630,11 +629,6 @@
         }
 
         byte[] ILogCommitManager.GetCommitMetadata(long commitNum)
-=======
-        public IEnumerable<long> ListCommits() => new long[] { 0 }; // TODO
-
-        byte[] ILogCommitManager.GetCommitMetadata(long commitNum /* TODO */)
->>>>>>> 5a6b4235
         {
             this.StorageTracer?.FasterStorageProgress($"ILogCommitManager.GetCommitMetadata Called (thread={Thread.CurrentThread.ManagedThreadId})");
 
@@ -709,37 +703,10 @@
             => this.CommitLogCheckpoint(logToken, commitMetadata, InvalidPsfGroupOrdinal);
 
         byte[] ICheckpointManager.GetIndexCheckpointMetadata(Guid indexToken)
-<<<<<<< HEAD
             => this.GetIndexCheckpointMetadata(indexToken, InvalidPsfGroupOrdinal);
 
         byte[] ICheckpointManager.GetLogCheckpointMetadata(Guid logToken)
             => this.GetLogCheckpointMetadata(logToken, InvalidPsfGroupOrdinal);
-=======
-            => this.GetIndexCommitMetadata(indexToken, InvalidPsfGroupOrdinal);
-
-        byte[] ICheckpointManager.GetLogCheckpointMetadata(Guid logToken)
-            => this.GetLogCommitMetadata(logToken, InvalidPsfGroupOrdinal);
->>>>>>> 5a6b4235
-
-        /// <summary>
-        /// Get list of index checkpoint tokens, in order of usage preference
-        /// </summary>
-        /// <returns></returns>
-        public IEnumerable<Guid> GetIndexCheckpointTokens()
-        {
-            return this.GetLatestCheckpoint(out Guid indexToken, out _, InvalidPsfGroupOrdinal) // TODO
-                ? new[] { indexToken } : Array.Empty<Guid>();
-        }
-
-        /// <summary>
-        /// Get list of log checkpoint tokens, in order of usage preference
-        /// </summary>
-        /// <returns></returns>
-        public IEnumerable<Guid> GetLogCheckpointTokens()
-        {
-            return this.GetLatestCheckpoint(out _, out Guid logToken, InvalidPsfGroupOrdinal)   // TODO
-                ? new[] { logToken } : Array.Empty<Guid>();
-        }
 
         IDevice ICheckpointManager.GetIndexDevice(Guid indexToken)
             => this.GetIndexDevice(indexToken, InvalidPsfGroupOrdinal);
@@ -750,22 +717,21 @@
         IDevice ICheckpointManager.GetSnapshotObjectLogDevice(Guid token)
             => this.GetSnapshotObjectLogDevice(token, InvalidPsfGroupOrdinal);
 
-<<<<<<< HEAD
         IEnumerable<Guid> ICheckpointManager.GetIndexCheckpointTokens()
         {
-            this.GetLatestCheckpoint(out Guid indexToken, out Guid _, InvalidPsfGroupOrdinal);
-            yield return indexToken;
+            if (this.GetLatestCheckpoint(out Guid indexToken, out Guid _, InvalidPsfGroupOrdinal))
+            {
+                yield return indexToken;
+            }
         }
 
         IEnumerable<Guid> ICheckpointManager.GetLogCheckpointTokens()
         {
-            this.GetLatestCheckpoint(out Guid _, out Guid logToken, InvalidPsfGroupOrdinal);
-            yield return logToken;
-        }
-=======
-        public void PurgeAll() { /* TODO here and in PsfBlobCheckpointManager */ }
-        public void Dispose() { /* TODO */ }
->>>>>>> 5a6b4235
+            if (this.GetLatestCheckpoint(out Guid _, out Guid logToken, InvalidPsfGroupOrdinal))
+            {
+                yield return logToken;
+            }
+        }
 
         #endregion
 
@@ -920,7 +886,7 @@
                 var bblobDirectory = bpartDir.GetDirectoryReference(path);
                 var device = new AzureStorageDevice(blobName, bblobDirectory, pblobDirectory, this, false); // we don't need a lease since the token provides isolation
                 device.StartAsync().Wait();
-                this.StorageTracer?.FasterStorageProgress($"ICheckpointManager.GetIndexDevice Returned from {tag}, blobDirectory={pblobDirectory} blobName={blobName}");
+                this.StorageTracer?.FasterStorageProgress($"ICheckpointManager.GetIndexDevice Returned from {tag}, blobDirectory={pblobDirectory.Prefix} blobName={blobName}");
                 return device;
             }
             catch (Exception e)
@@ -1032,11 +998,7 @@
             }
             catch (Exception e)
             {
-<<<<<<< HEAD
                 this.TraceHelper.FasterBlobStorageError(nameof(GetLatestCheckpoint), target?.Name, e);
-=======
-                this.TraceHelper.FasterBlobStorageError(nameof(GetLatestCheckpoint /* TODO */), target?.Name, e);
->>>>>>> 5a6b4235
                 throw;
             }
             finally
