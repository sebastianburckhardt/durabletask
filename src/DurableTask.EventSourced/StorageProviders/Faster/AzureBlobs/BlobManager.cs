--- conflicted
+++ resolved
@@ -71,16 +71,10 @@
         public FasterLogSettings EventLogSettings => new FasterLogSettings
         {
             LogDevice = this.EventLogDevice,
-<<<<<<< HEAD
-            LogCommitManager = this.UseLocalFilesForTestingAndDebugging ?
-                new LocalLogCommitManager($"{this.LocalDirectoryPath}\\{this.PartitionFolder}\\{CommitBlobName}") : (ILogCommitManager)this,
-            PageSizeBits = 17, // 128k
-=======
             LogCommitManager = this.UseLocalFilesForTestingAndDebugging
                 ? new LocalLogCommitManager($"{this.LocalDirectoryPath}\\{this.PartitionFolderName}\\{CommitBlobName}")
                 : (ILogCommitManager)this,
-            PageSizeBits = 18, // 256k
->>>>>>> 8e26a57c
+            PageSizeBits = 17, // 128k
             SegmentSizeBits = 28, // 256 MB
             MemorySizeBits = 21, // 2MB
         };
