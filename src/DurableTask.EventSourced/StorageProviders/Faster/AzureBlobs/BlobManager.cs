﻿//  ----------------------------------------------------------------------------------
//  Copyright Microsoft Corporation
//  Licensed under the Apache License, Version 2.0 (the "License");
//  you may not use this file except in compliance with the License.
//  You may obtain a copy of the License at
//  http://www.apache.org/licenses/LICENSE-2.0
//  Unless required by applicable law or agreed to in writing, software
//  distributed under the License is distributed on an "AS IS" BASIS,
//  WITHOUT WARRANTIES OR CONDITIONS OF ANY KIND, either express or implied.
//  See the License for the specific language governing permissions and
//  limitations under the License.
//  ----------------------------------------------------------------------------------

using DurableTask.Core.Common;
using FASTER.core;
using Microsoft.Azure.Storage;
using Microsoft.Azure.Storage.Blob;
using Microsoft.Azure.Storage.RetryPolicies;
using Microsoft.Extensions.Logging;
using Newtonsoft.Json;
using System;
using System.Collections.Generic;
using System.Diagnostics;
using System.IO;
using System.Linq;
using System.Threading;
using System.Threading.Tasks;

namespace DurableTask.EventSourced.Faster
{
    /// <summary>
    /// Provides management of blobs and blob names associated with a partition, and logic for partition lease maintenance and termination.
    /// </summary>
    internal class BlobManager : ICheckpointManager, ILogCommitManager
    {
        private readonly uint partitionId;
        private readonly CancellationTokenSource shutDownOrTermination;
        private readonly CloudStorageAccount cloudStorageAccount;

        private readonly CloudBlobContainer blobContainer;
        private CloudBlockBlob eventLogCommitBlob;
        private CloudBlobDirectory partitionDirectory;

        private string leaseId;

        private TimeSpan LeaseDuration = TimeSpan.FromSeconds(45); // max time the lease stays after unclean shutdown
        private TimeSpan LeaseRenewal = TimeSpan.FromSeconds(30); // how often we renew the lease
        private TimeSpan LeaseSafetyBuffer = TimeSpan.FromSeconds(10); // how much time we want left on the lease before issuing a protected access

        public const bool CONFIGURE_AWAIT_FOR_STORAGE_CALLS = true;

        internal CheckpointInfo CheckpointInfo { get; private set; } = new CheckpointInfo();

        internal FasterTraceHelper TraceHelper { get; private set; }
        internal FasterTraceHelper StorageTracer => this.TraceHelper.IsTracingAtMostDetailedLevel ? this.TraceHelper : null;

        internal bool UseLocalFilesForTestingAndDebugging { get; private set; }

        public IDevice EventLogDevice { get; private set; }
        public IDevice HybridLogDevice { get; private set; }
        public IDevice ObjectLogDevice { get; private set; }

        private IDevice[] PsfLogDevices;
        private readonly CheckpointInfo[] PsfCheckpointInfos;
        private int PsfGroupCount => this.PsfCheckpointInfos.Length;
        private const int InvalidPsfGroupOrdinal = -1;

        public string ContainerName { get; }

        public CloudBlobContainer BlobContainer => this.blobContainer;

        public IPartitionErrorHandler PartitionErrorHandler { get; private set; }

        public long LatestConsistentCommitLogPosition { get; set; }

        public byte[] latestRealLogCommitMetadata { get; set; }
        internal static SemaphoreSlim AsynchronousStorageReadMaxConcurrency = new SemaphoreSlim(Environment.ProcessorCount * 25);
        internal static SemaphoreSlim AsynchronousStorageWriteMaxConcurrency = new SemaphoreSlim(Environment.ProcessorCount * 25);
        internal static SemaphoreSlim SynchronousStorageAccessMaxConcurrency = new SemaphoreSlim(Environment.ProcessorCount * 3);

        private volatile System.Diagnostics.Stopwatch leaseTimer;

        public FasterLogSettings EventLogSettings => new FasterLogSettings
        {
            LogDevice = this.EventLogDevice,
            LogCommitManager = this.UseLocalFilesForTestingAndDebugging
                ? new LocalLogCommitManager($"{this.LocalDirectoryPath}\\{this.PartitionFolderName}\\{CommitBlobName}")
                : (ILogCommitManager)this,
            PageSizeBits = 21, // 2MB
            SegmentSizeBits = 28, // 256 MB
            MemorySizeBits = 23, // 8MB
        };

        //public LogSettings StoreLogSettings => new LogSettings
        //{
        //    LogDevice = this.HybridLogDevice,
        //    ObjectLogDevice = this.ObjectLogDevice,
        //    PageSizeBits = 20, // 1MB
        //    MutableFraction = 0.9,
        //    SegmentSizeBits = 28, // 256 MB
        //    CopyReadsToTail = true,
        //    MemorySizeBits = 24, // 16MB
        //};

        public LogSettings StoreLogSettings(uint numPartitions) => new LogSettings
        {
            LogDevice = this.HybridLogDevice,
            ObjectLogDevice = this.ObjectLogDevice,
            PageSizeBits = 13, // 8kB
            MutableFraction = 0.9,
            SegmentSizeBits = 28, // 256 MB
            CopyReadsToTail = true,
            MemorySizeBits =
                (numPartitions <=  1) ? 25 : // 32MB
                (numPartitions <=  2) ? 24 : // 16MB
                (numPartitions <=  4) ? 23 : // 8MB
                (numPartitions <=  8) ? 22 : // 4MB
                (numPartitions <= 16) ? 21 : // 2MB
                                        20 , // 1MB         
        };

        public CheckpointSettings StoreCheckpointSettings => new CheckpointSettings
        {
            CheckpointManager = this.UseLocalFilesForTestingAndDebugging 
                ? new LocalFileCheckpointManager(this.CheckpointInfo, this.LocalCheckpointDirectoryPath, this.GetCheckpointCompletedBlobName())
                : (ICheckpointManager)this,
            CheckPointType = CheckpointType.FoldOver
        };

        internal PSFRegistrationSettings<TKey> CreatePSFRegistrationSettings<TKey>(uint numberPartitions, int groupOrdinal)
        {
            var storeLogSettings = this.StoreLogSettings(numberPartitions);
            return new PSFRegistrationSettings<TKey>
            {
                HashTableSize = FasterKV.HashTableSize,
                LogSettings = new LogSettings()
                {
                    LogDevice = this.PsfLogDevices[groupOrdinal],
                    PageSizeBits = storeLogSettings.PageSizeBits,
                    SegmentSizeBits = storeLogSettings.SegmentSizeBits,
                    MemorySizeBits = storeLogSettings.MemorySizeBits,
                    CopyReadsToTail = false,
                    ReadCacheSettings = storeLogSettings.ReadCacheSettings
                },
                CheckpointSettings = new CheckpointSettings
                {
                    CheckpointManager = this.UseLocalFilesForTestingAndDebugging
                        ? new LocalFileCheckpointManager(this.PsfCheckpointInfos[groupOrdinal], this.LocalPsfCheckpointDirectoryPath(groupOrdinal), this.GetCheckpointCompletedBlobName())
                        : (ICheckpointManager)new PsfBlobCheckpointManager(this, groupOrdinal),
                    CheckPointType = CheckpointType.FoldOver
                }
            };
        }

        public const int MaxRetries = 5;

        public BlobRequestOptions BlobRequestOptionsUnderLease => new BlobRequestOptions()
        {
            RetryPolicy = default, // we handle retries explicitly so we can ensure successful lease renewal between retries
            NetworkTimeout = TimeSpan.FromSeconds(30),
            ServerTimeout = TimeSpan.FromSeconds(20), 
            MaximumExecutionTime = TimeSpan.FromSeconds(30),
        };

        public BlobRequestOptions BlobRequestOptionsNotUnderLease => new BlobRequestOptions()
        {
            RetryPolicy = new ExponentialRetry(TimeSpan.FromSeconds(2), MaxRetries),
            NetworkTimeout = TimeSpan.FromSeconds(120),
            ServerTimeout = TimeSpan.FromSeconds(120),
            MaximumExecutionTime = TimeSpan.FromSeconds(120),
        };

        // For tests only; TODO consider adding PSFs
        internal BlobManager(CloudStorageAccount storageAccount, string taskHubName, ILogger logger, Microsoft.Extensions.Logging.LogLevel logLevelLimit, uint partitionId, IPartitionErrorHandler errorHandler)
            : this(storageAccount, taskHubName, logger, logLevelLimit, partitionId, errorHandler, 0)
        {
        }

        /// <summary>
        /// Create a blob manager.
        /// </summary>
        /// <param name="storageAccount">The cloud storage account, or null if using local file paths</param>
        /// <param name="taskHubName">The name of the taskhub</param>
        /// <param name="logger">A logger for logging</param>
        /// <param name="logLevelLimit">A limit on log event level emitted</param>
        /// <param name="partitionId">The partition id</param>
        /// <param name="errorHandler">A handler for errors encountered in this partition</param>
        /// <param name="psfGroupCount">Number of PSF groups to be created in FASTER</param>
        public BlobManager(CloudStorageAccount storageAccount, string taskHubName, ILogger logger, Microsoft.Extensions.Logging.LogLevel logLevelLimit, uint partitionId, IPartitionErrorHandler errorHandler, int psfGroupCount)
        {
            this.cloudStorageAccount = storageAccount;
            this.UseLocalFilesForTestingAndDebugging = (storageAccount == null);
            this.ContainerName = GetContainerName(taskHubName);
            this.partitionId = partitionId;
            this.PsfCheckpointInfos = Enumerable.Range(0, psfGroupCount).Select(ii => new CheckpointInfo()).ToArray();

            if (!this.UseLocalFilesForTestingAndDebugging)
            {
                CloudBlobClient serviceClient = this.cloudStorageAccount.CreateCloudBlobClient();
                this.blobContainer = serviceClient.GetContainerReference(this.ContainerName);
            }

            this.TraceHelper = new FasterTraceHelper(logger, logLevelLimit, this.partitionId, this.UseLocalFilesForTestingAndDebugging ? "none" : this.cloudStorageAccount.Credentials.AccountName, taskHubName);
            this.PartitionErrorHandler = errorHandler;
            this.shutDownOrTermination = CancellationTokenSource.CreateLinkedTokenSource(errorHandler.Token);
        }

        // For testing and debugging with local files
        internal static string LocalFileDirectoryForTestingAndDebugging { get; set; } = $"{Environment.GetEnvironmentVariable("temp")}\\FasterTestStorage";

        private string LocalDirectoryPath => $"{LocalFileDirectoryForTestingAndDebugging}\\{this.ContainerName}";

        private string PartitionFolderName => $"p{this.partitionId:D2}";
        private string PsfGroupFolderName(int groupOrdinal) => $"psfgroup.{groupOrdinal:D3}";

        private string LocalCheckpointDirectoryPath => $"{LocalDirectoryPath}\\chkpts{this.partitionId:D2}";
        private string LocalPsfCheckpointDirectoryPath(int groupOrdinal) => $"{LocalDirectoryPath}\\chkpts{this.partitionId:D2}\\psfgroup.{groupOrdinal:D3}";

        private const string EventLogBlobName = "commit-log";
        private const string CommitBlobName = "commit-lease";
        private const string HybridLogBlobName = "store";
        private const string ObjectLogBlobName = "store.obj";

        // PSFs do not have an object log
        private const string PsfHybridLogBlobName = "store.psf";

        private Task LeaseMaintenanceLoopTask = Task.CompletedTask;
        private volatile Task NextLeaseRenewalTask = Task.CompletedTask;

        private static string GetContainerName(string taskHubName) => taskHubName.ToLowerInvariant() + "-storage";

        public async Task StartAsync()
        {
            if (this.UseLocalFilesForTestingAndDebugging)
            {
                Directory.CreateDirectory($"{this.LocalDirectoryPath}\\{PartitionFolderName}");

                this.EventLogDevice = Devices.CreateLogDevice($"{this.LocalDirectoryPath}\\{PartitionFolderName}\\{EventLogBlobName}");
                this.HybridLogDevice = Devices.CreateLogDevice($"{this.LocalDirectoryPath}\\{PartitionFolderName}\\{HybridLogBlobName}");
                this.ObjectLogDevice = Devices.CreateLogDevice($"{this.LocalDirectoryPath}\\{PartitionFolderName}\\{ObjectLogBlobName}");
                this.PsfLogDevices = (from groupOrdinal in Enumerable.Range(0, this.PsfGroupCount)
                                      let deviceName = $"{this.LocalDirectoryPath}\\{PartitionFolderName}\\{PsfGroupFolderName(groupOrdinal)}\\{PsfHybridLogBlobName}"
                                      select Devices.CreateLogDevice(deviceName)).ToArray();

                // This does not acquire any blob ownership, but is needed for the lease maintenance loop which calls PartitionErrorHandler.TerminateNormally() when done.
                await this.AcquireOwnership();
            }
            else
            {
                await this.blobContainer.CreateIfNotExistsAsync();
                this.partitionDirectory = this.blobContainer.GetDirectoryReference(this.PartitionFolderName);

                this.eventLogCommitBlob = this.partitionDirectory.GetBlockBlobReference(CommitBlobName);

                var eventLogDevice = new AzureStorageDevice(EventLogBlobName, this.partitionDirectory.GetDirectoryReference(EventLogBlobName), this, true);
                var hybridLogDevice = new AzureStorageDevice(HybridLogBlobName, this.partitionDirectory.GetDirectoryReference(HybridLogBlobName), this, true);
                var objectLogDevice = new AzureStorageDevice(ObjectLogBlobName, this.partitionDirectory.GetDirectoryReference(ObjectLogBlobName), this, true);
                var psfLogDevices = (from groupOrdinal in Enumerable.Range(0, this.PsfGroupCount)
                                     let psfDirectory = this.partitionDirectory.GetDirectoryReference(this.PsfGroupFolderName(groupOrdinal))
                                     select new AzureStorageDevice(PsfHybridLogBlobName, psfDirectory.GetDirectoryReference(PsfHybridLogBlobName), this, true)).ToArray();

                await this.AcquireOwnership();

                this.TraceHelper.FasterProgress("Starting Faster Devices");
                var startTasks = new List<Task>
                {
                    eventLogDevice.StartAsync(),
                    hybridLogDevice.StartAsync(),
                    objectLogDevice.StartAsync()
                };
                startTasks.AddRange(psfLogDevices.Select(psfLogDevice => psfLogDevice.StartAsync()));
                await Task.WhenAll(startTasks);
                this.TraceHelper.FasterProgress("Started Faster Devices");

                this.EventLogDevice = eventLogDevice;
                this.HybridLogDevice = hybridLogDevice;
                this.ObjectLogDevice = objectLogDevice;
                this.PsfLogDevices = psfLogDevices;
            }
        }

        internal void ClosePSFDevices() => Array.ForEach(this.PsfLogDevices, logDevice => logDevice.Close());

        public void HandleBlobError(string where, string message, string blobName, Exception e, bool isFatal, bool isWarning)
        {
            if (isWarning)
            {
                this.TraceHelper.FasterBlobStorageWarning(message, blobName, e);
            }
            else
            {
                this.TraceHelper.FasterBlobStorageError(message, blobName, e);
            }
            this.PartitionErrorHandler.HandleError(where, $"Encountered storage exception for blob {blobName}", e, isFatal, isWarning);
        }

        // clean shutdown, wait for everything, then terminate
        public async Task StopAsync()
        {
            this.shutDownOrTermination.Cancel(); // has no effect if already cancelled

            await this.LeaseMaintenanceLoopTask; // wait for loop to terminate cleanly
        }

        public static async Task DeleteTaskhubStorageAsync(CloudStorageAccount account, string taskHubName)
        {
            var containerName = GetContainerName(taskHubName);

            if (account is null)
            {
                DirectoryInfo di = new DirectoryInfo($"{LocalFileDirectoryForTestingAndDebugging}\\{containerName}");
                if (di.Exists)
                {
                    di.Delete(true);
                }
            }
            else
            {
                CloudBlobClient serviceClient = account.CreateCloudBlobClient();
                var blobContainer = serviceClient.GetContainerReference(containerName);

                if (await blobContainer.ExistsAsync())
                {
                    // do a complete deletion of all contents of this directory
                    var tasks = blobContainer.ListBlobs(null, true)
                                             .Where(blob => blob.GetType() == typeof(CloudBlob) || blob.GetType().BaseType == typeof(CloudBlob))
                                             .Select(blob => BlobUtils.ForceDeleteAsync((CloudBlob)blob))
                                             .ToArray();
                    await Task.WhenAll(tasks);
                }

                // We are not deleting the container itself because it creates problems when trying to recreate
                // the same container soon afterwards so we leave an empty container behind. Oh well.
            }
        }

        public ValueTask ConfirmLeaseIsGoodForAWhileAsync()
        {
            if (this.leaseTimer?.Elapsed < this.LeaseDuration - this.LeaseSafetyBuffer)
            {
                return default;
            }
            this.TraceHelper.LeaseProgress("Access is waiting for fresh lease");
            return new ValueTask(this.NextLeaseRenewalTask);
        }

        public void ConfirmLeaseIsGoodForAWhile()
        {
            if (this.leaseTimer?.Elapsed < this.LeaseDuration - this.LeaseSafetyBuffer)
            {
                return;
            }
            this.TraceHelper.LeaseProgress("Access is waiting for fresh lease");
            this.NextLeaseRenewalTask.Wait();
            this.TraceHelper.LeaseProgress("Access has fresh lease now");
        }

        private async Task AcquireOwnership()
        {
            var newLeaseTimer = new System.Diagnostics.Stopwatch();

            while (true)
            {
                this.PartitionErrorHandler.Token.ThrowIfCancellationRequested();

                try
                {
                    newLeaseTimer.Restart();

                    if (!this.UseLocalFilesForTestingAndDebugging)
                    {
                        this.leaseId = await this.eventLogCommitBlob.AcquireLeaseAsync(LeaseDuration, null, accessCondition: null, options: this.BlobRequestOptionsUnderLease, operationContext: null, cancellationToken: this.PartitionErrorHandler.Token)
                            .ConfigureAwait(BlobManager.CONFIGURE_AWAIT_FOR_STORAGE_CALLS);
                        this.TraceHelper.LeaseAcquired();
                    }

                    this.leaseTimer = newLeaseTimer;
                    this.LeaseMaintenanceLoopTask = Task.Run(() => this.MaintenanceLoopAsync());
                    return;
                }
                catch (StorageException ex) when (BlobUtils.LeaseConflictOrExpired(ex))
                {
                    this.TraceHelper.LeaseProgress("Waiting for lease");

                    // the previous owner has not released the lease yet, 
                    // try again until it becomes available, should be relatively soon
                    // as the transport layer is supposed to shut down the previous owner when starting this
                    await Task.Delay(TimeSpan.FromSeconds(1), this.PartitionErrorHandler.Token).ConfigureAwait(false);

                    continue;
                }
                catch (StorageException ex) when (BlobUtils.BlobDoesNotExist(ex))
                {
                    try
                    {
                        // Create blob with empty content, then try again
                        this.TraceHelper.LeaseProgress("Creating commit blob");
                        await this.eventLogCommitBlob.UploadFromByteArrayAsync(Array.Empty<byte>(), 0, 0)
                            .ConfigureAwait(BlobManager.CONFIGURE_AWAIT_FOR_STORAGE_CALLS);
                        continue;
                    }
                    catch (StorageException ex2) when (BlobUtils.LeaseConflictOrExpired(ex2))
                    {
                        // creation race, try from top
                        this.TraceHelper.LeaseProgress("Creation race observed, retrying");
                        continue;
                    }
                }
                catch (Exception e)
                {
                    this.PartitionErrorHandler.HandleError(nameof(AcquireOwnership), "Could not acquire partition lease", e, true, false);
                    throw;
                }
            }
        }

        public async Task RenewLeaseTask()
        {
            try
            {
                this.shutDownOrTermination.Token.ThrowIfCancellationRequested();

                AccessCondition acc = new AccessCondition() { LeaseId = this.leaseId };
                var nextLeaseTimer = new System.Diagnostics.Stopwatch();
                nextLeaseTimer.Start();

                if (!this.UseLocalFilesForTestingAndDebugging)
                {
                    this.TraceHelper.LeaseProgress($"Renewing lease at {this.leaseTimer.Elapsed.TotalSeconds - this.LeaseDuration.TotalSeconds}s");
                    await this.eventLogCommitBlob.RenewLeaseAsync(acc, this.PartitionErrorHandler.Token)
                        .ConfigureAwait(BlobManager.CONFIGURE_AWAIT_FOR_STORAGE_CALLS);
                    this.TraceHelper.LeaseProgress($"Renewed lease at {this.leaseTimer.Elapsed.TotalSeconds - this.LeaseDuration.TotalSeconds}s");
                }

                this.leaseTimer = nextLeaseTimer;
            }
            catch(OperationCanceledException)
            {
                // o.k. during termination or shutdown
            }
            catch (Exception)
            {
                this.TraceHelper.LeaseProgress("Failed to renew lease");
                throw;
            }
        }

        public async Task MaintenanceLoopAsync()
        {
            this.TraceHelper.LeaseProgress("Started lease maintenance loop");
            try
            {
                while (true)
                {
                    int timeLeft = (int) (this.LeaseRenewal - this.leaseTimer.Elapsed).TotalMilliseconds;

                    if (timeLeft <= 0)
                    {
                        this.NextLeaseRenewalTask = this.RenewLeaseTask();
                    }
                    else
                    {
                        this.NextLeaseRenewalTask = LeaseTimer.Instance.Schedule(timeLeft, this.RenewLeaseTask, this.shutDownOrTermination.Token);
                    }

                    // wait for successful renewal, or exit the loop as this throws
                    await this.NextLeaseRenewalTask.ConfigureAwait(false); 
                }
            }
            catch (OperationCanceledException)
            {
                // it's o.k. to cancel while waiting
                this.TraceHelper.LeaseProgress("Lease renewal loop cleanly canceled");
            }
            catch (StorageException e) when (e.InnerException != null && e.InnerException is OperationCanceledException)
            {
                // it's o.k. to cancel a lease renewal
                this.TraceHelper.LeaseProgress("Lease renewal storage operation canceled");
            }
            catch (StorageException ex) when (BlobUtils.LeaseConflict(ex))
            {
                // We lost the lease to someone else. Terminate ownership immediately.
                this.PartitionErrorHandler.HandleError(nameof(MaintenanceLoopAsync), "Lost partition lease", ex, true, true);
            }
            catch (Exception e) when (!Utils.IsFatal(e))
            {
                this.PartitionErrorHandler.HandleError(nameof(MaintenanceLoopAsync), "Could not maintain partition lease", e, true, false);
            }

            this.TraceHelper.LeaseProgress("Exited lease maintenance loop");

            if (this.PartitionErrorHandler.IsTerminated)
            {
                // this is an unclean shutdown, so we let the lease expire to protect straggling storage accesses
                this.TraceHelper.LeaseProgress("Leaving lease to expire on its own");
            }
            else
            {
                if (!this.UseLocalFilesForTestingAndDebugging)
                {
                    try
                    {
                        this.TraceHelper.LeaseProgress("Releasing lease");

                        AccessCondition acc = new AccessCondition() { LeaseId = this.leaseId };

                        await this.eventLogCommitBlob.ReleaseLeaseAsync(accessCondition: acc, options: this.BlobRequestOptionsUnderLease, operationContext: null, cancellationToken: this.PartitionErrorHandler.Token)
                            .ConfigureAwait(BlobManager.CONFIGURE_AWAIT_FOR_STORAGE_CALLS);

                        this.TraceHelper.LeaseReleased();
                    }
                    catch (OperationCanceledException)
                    {
                        // it's o.k. if termination is triggered while waiting
                    }
                    catch (StorageException e) when (e.InnerException != null && e.InnerException is OperationCanceledException)
                    {
                        // it's o.k. if termination is triggered while we are releasing the lease
                    }
                    catch (Exception e)
                    {
                        this.TraceHelper.FasterBlobStorageWarning("could not release lease", this.eventLogCommitBlob.Name, e);
                        // swallow exceptions when releasing a lease
                    }
                }

                this.PartitionErrorHandler.TerminateNormally();
            }

            this.TraceHelper.LeaseProgress("Blob manager stopped");
        }

        #region Blob Name Management

        private string GetCheckpointCompletedBlobName() => $"last-checkpoint.json";

        private string GetIndexCheckpointMetaBlobName(Guid token) => $"index-checkpoints/{token}/info.dat";

        private (string, string) GetPrimaryHashTableBlobName(Guid token) => ($"index-checkpoints/{token}", "ht.dat");

        private string GetHybridLogCheckpointMetaBlobName(Guid token) => $"cpr-checkpoints/{token}/info.dat";

        private (string, string) GetLogSnapshotBlobName(Guid token) => ($"cpr-checkpoints/{token}", "snapshot.dat");

        private (string, string) GetObjectLogSnapshotBlobName(Guid token) => ($"cpr-checkpoints/{token}", "snapshot.obj.dat");

        #endregion

        #region ILogCommitManager

        void ILogCommitManager.Commit(long beginAddress, long untilAddress, byte[] commitMetadata)
        {
            this.StorageTracer?.FasterStorageProgress($"ILogCommitManager.Commit Called beginAddress={beginAddress} untilAddress={untilAddress}");
            this.latestRealLogCommitMetadata = commitMetadata;
            var consistentCommitMetadata = ModifyCommitMetadataUntilAddress();
            TrySaveCommitMetadata(consistentCommitMetadata);
        }

        public void TrySaveCommitMetadata(byte [] commitMetadata)
        {
            lock (this)
            {
<<<<<<< HEAD
                while (true)
=======
                AccessCondition acc = new AccessCondition() { LeaseId = this.leaseId };
                try
                {
                    SynchronousStorageAccessMaxConcurrency.Wait();
                    this.PartitionErrorHandler.Token.ThrowIfCancellationRequested();
                    var stopwatch = new Stopwatch();
                    stopwatch.Start();
                    this.eventLogCommitBlob.UploadFromByteArray(commitMetadata, 0, commitMetadata.Length, acc, this.BlobRequestOptionsUnderLease);
                    stopwatch.Stop();
                    this.StorageTracer?.FasterStorageProgress($"ILogCommitManager.Commit Returned latencyMs={stopwatch.Elapsed.TotalMilliseconds:F1}");
                    if (stopwatch.ElapsedMilliseconds > 5000)
                    {
                        this.TraceHelper.FasterPerfWarning($"CloudBlockBlob.UploadFromByteArray took {stopwatch.ElapsedMilliseconds / 1000}s, which is excessive; target={eventLogCommitBlob} length={commitMetadata.Length}");
                    }

                    return;
                }
                catch (StorageException ex) when (BlobUtils.LeaseExpired(ex))
                {
                    // if we get here, the lease renewal task did not complete in time
                    // wait for it to complete or throw
                    this.TraceHelper.LeaseProgress("ILogCommitManager.Commit: wait for next renewal");
                    this.NextLeaseRenewalTask.Wait();
                    this.TraceHelper.LeaseProgress("ILogCommitManager.Commit: renewal complete");
                    continue;
                }
                catch (StorageException ex) when (BlobUtils.LeaseConflict(ex))
                {
                    // We lost the lease to someone else. Terminate ownership immediately.
                    this.TraceHelper.LeaseLost(nameof(ILogCommitManager.Commit));
                    this.HandleBlobError(nameof(ILogCommitManager.Commit), "lease lost", this.eventLogCommitBlob?.Name, ex, true, this.PartitionErrorHandler.IsTerminated);
                    throw;
                }
                catch (Exception e)
                {
                    this.TraceHelper.FasterBlobStorageError(nameof(ILogCommitManager.Commit), this.eventLogCommitBlob.Name, e);
                    throw;
                }
                finally
>>>>>>> 5f1fecca
                {
                    AccessCondition acc = new AccessCondition() { LeaseId = this.leaseId };
                    try
                    {
                        SynchronousStorageAccessMaxConcurrency.Wait();
                        this.PartitionErrorHandler.Token.ThrowIfCancellationRequested();
                        this.eventLogCommitBlob.UploadFromByteArray(commitMetadata, 0, commitMetadata.Length, acc, this.BlobRequestOptionsUnderLease);
                        this.StorageTracer?.FasterStorageProgress("ILogCommitManager.Commit Returned");
                        return;
                    }
                    catch (StorageException ex) when (BlobUtils.LeaseExpired(ex))
                    {
                        // if we get here, the lease renewal task did not complete in time
                        // wait for it to complete or throw
                        this.TraceHelper.LeaseProgress("ILogCommitManager.Commit: wait for next renewal");
                        this.NextLeaseRenewalTask.Wait();
                        this.TraceHelper.LeaseProgress("ILogCommitManager.Commit: renewal complete");
                        continue;
                    }
                    catch (StorageException ex) when (BlobUtils.LeaseConflict(ex))
                    {
                        // We lost the lease to someone else. Terminate ownership immediately.
                        this.TraceHelper.LeaseLost(nameof(ILogCommitManager.Commit));
                        this.HandleBlobError(nameof(ILogCommitManager.Commit), "lease lost", this.eventLogCommitBlob?.Name, ex, true, this.PartitionErrorHandler.IsTerminated);
                        throw;
                    }
                    catch (Exception e)
                    {
                        this.TraceHelper.FasterBlobStorageError(nameof(ILogCommitManager.Commit), this.eventLogCommitBlob.Name, e);
                        throw;
                    }
                    finally
                    {
                        SynchronousStorageAccessMaxConcurrency.Release();
                    }
                }
            }
        }

        public byte[] ModifyCommitMetadataUntilAddress()
        {
            FasterLogRecoveryInfo info = new FasterLogRecoveryInfo();
            using (var r = new BinaryReader(new MemoryStream(this.latestRealLogCommitMetadata)))
            {
                info.Initialize(r);
            }

            // Instead of commiting until the tail address, we only save up to the point that we care. 
            // This way even though FASTER does perform the complete commit (batching and doing less storage accesses)
            // if we recover, we will only recover from the a consistent address
            var oldFlushedUntilAddress = info.FlushedUntilAddress;
            info.FlushedUntilAddress = Math.Min(this.LatestConsistentCommitLogPosition, info.FlushedUntilAddress);

            // TODO: Do we have to update anything else too? (e.g. iterators)

            this.StorageTracer?.FasterStorageProgress($"ILogCommitManager.Commit -- Modified the commitUntilAddress from: {oldFlushedUntilAddress} to a consistent point: {this.LatestConsistentCommitLogPosition}");

            return info.ToByteArray();
        }

        byte[] ILogCommitManager.GetCommitMetadata()
        {
            this.StorageTracer?.FasterStorageProgress($"ILogCommitManager.GetCommitMetadata Called (thread={Thread.CurrentThread.ManagedThreadId})");

            while (true)
            {
                AccessCondition acc = new AccessCondition() { LeaseId = this.leaseId };
                try
                {
                    SynchronousStorageAccessMaxConcurrency.Wait();
                    this.PartitionErrorHandler.Token.ThrowIfCancellationRequested();
                    using var stream = new MemoryStream();
                    var stopwatch = new Stopwatch();
                    stopwatch.Start();
                    this.eventLogCommitBlob.DownloadToStream(stream, acc, this.BlobRequestOptionsUnderLease);
                    stopwatch.Stop();
                    if (stopwatch.ElapsedMilliseconds > 5000)
                    {
                        this.TraceHelper.FasterPerfWarning($"CloudBlockBlob.DownloadToStream took {stopwatch.ElapsedMilliseconds / 1000}s, which is excessive; target={eventLogCommitBlob} length={stream.Position}");
                    }
                    var bytes = stream.ToArray();
                    this.StorageTracer?.FasterStorageProgress($"ILogCommitManager.GetCommitMetadata Returned {bytes?.Length ?? null} bytes, latencyMs={stopwatch.Elapsed.TotalMilliseconds:F1}");
                    return bytes.Length == 0 ? null : bytes;
                }
                catch (StorageException ex) when (BlobUtils.LeaseExpired(ex))
                {
                    // if we get here, the lease renewal task did not complete in time
                    // wait for it to complete or throw
                    this.TraceHelper.LeaseProgress("ILogCommitManager.GetCommitMetadata: wait for next renewal");
                    this.NextLeaseRenewalTask.Wait();
                    this.TraceHelper.LeaseProgress("ILogCommitManager.GetCommitMetadata: renewal complete");
                    continue;
                }
                catch (StorageException ex) when (BlobUtils.LeaseConflict(ex))
                {
                    // We lost the lease to someone else. Terminate ownership immediately.
                    this.TraceHelper.LeaseLost(nameof(ILogCommitManager.GetCommitMetadata));
                    this.HandleBlobError(nameof(ILogCommitManager.Commit), "lease lost", this.eventLogCommitBlob?.Name, ex, true, this.PartitionErrorHandler.IsTerminated);
                    throw;
                }
                catch (Exception e)
                {
                    this.TraceHelper.FasterBlobStorageError(nameof(ILogCommitManager.GetCommitMetadata), this.eventLogCommitBlob.Name, e);
                    throw;
                }
                finally
                {
                    SynchronousStorageAccessMaxConcurrency.Release();
                }
            }
        }

#endregion

        #region ICheckpointManager

        void ICheckpointManager.InitializeIndexCheckpoint(Guid indexToken)
        {
            // there is no need to create empty directories in a blob container
        }

        void ICheckpointManager.InitializeLogCheckpoint(Guid logToken)
        {
            // there is no need to create empty directories in a blob container
        }

        #region Call-throughs to actual implementation; separated for PSFs

        void ICheckpointManager.CommitIndexCheckpoint(Guid indexToken, byte[] commitMetadata)
            => this.CommitIndexCheckpoint(indexToken, commitMetadata, InvalidPsfGroupOrdinal);

        void ICheckpointManager.CommitLogCheckpoint(Guid logToken, byte[] commitMetadata)
            => this.CommitLogCheckpoint(logToken, commitMetadata, InvalidPsfGroupOrdinal);

        byte[] ICheckpointManager.GetIndexCommitMetadata(Guid indexToken)
            => this.GetIndexCommitMetadata(indexToken, InvalidPsfGroupOrdinal);

        byte[] ICheckpointManager.GetLogCommitMetadata(Guid logToken)
            => this.GetLogCommitMetadata(logToken, InvalidPsfGroupOrdinal);

        IDevice ICheckpointManager.GetIndexDevice(Guid indexToken)
            => this.GetIndexDevice(indexToken, InvalidPsfGroupOrdinal);

        IDevice ICheckpointManager.GetSnapshotLogDevice(Guid token)
            => this.GetSnapshotLogDevice(token, InvalidPsfGroupOrdinal);

        IDevice ICheckpointManager.GetSnapshotObjectLogDevice(Guid token)
            => this.GetSnapshotObjectLogDevice(token, InvalidPsfGroupOrdinal);

        bool ICheckpointManager.GetLatestCheckpoint(out Guid indexToken, out Guid logToken)
            => this.GetLatestCheckpoint(out indexToken, out logToken, InvalidPsfGroupOrdinal);

        #endregion

        #region Actual implementation; separated for PSFs

        (bool, string) IsPsfOrPrimary(int psfGroupOrdinal)
        {
            var isPsf = psfGroupOrdinal != InvalidPsfGroupOrdinal;
            return (isPsf, isPsf ? $"PSF Group {psfGroupOrdinal}" : "Primary FKV");
        }

        internal void CommitIndexCheckpoint(Guid indexToken, byte[] commitMetadata, int psfGroupOrdinal)
        {
            var (isPsf, tag) = IsPsfOrPrimary(psfGroupOrdinal);
            this.StorageTracer?.FasterStorageProgress($"ICheckpointManager.CommitIndexCheckpoint Called on {tag}, indexToken={indexToken}");
            CloudBlockBlob target = null;
            try
            {
                var partDir = isPsf ? this.partitionDirectory.GetDirectoryReference(PsfGroupFolderName(psfGroupOrdinal)) : this.partitionDirectory;
                var metaFileBlob = target = partDir.GetBlockBlobReference(this.GetIndexCheckpointMetaBlobName(indexToken));

                // we don't need a lease for the checkpoint data since the checkpoint token provides isolation
                using (var blobStream = metaFileBlob.OpenWrite())
                {
                    using var writer = new BinaryWriter(blobStream);
                    writer.Write(commitMetadata.Length);
                    writer.Write(commitMetadata);
                    writer.Flush();
                }

                (isPsf ? this.PsfCheckpointInfos[psfGroupOrdinal] : this.CheckpointInfo).IndexToken = indexToken;

                this.StorageTracer?.FasterStorageProgress($"ICheckpointManager.CommitIndexCheckpoint Returned from {tag}, target={target.Name}");
            }
            catch (Exception e)
            {
                this.TraceHelper.FasterBlobStorageError(nameof(ICheckpointManager.CommitIndexCheckpoint), target.Name, e);
                throw;
            }
        }

        internal void CommitLogCheckpoint(Guid logToken, byte[] commitMetadata, int psfGroupOrdinal)
        {
            var (isPsf, tag) = IsPsfOrPrimary(psfGroupOrdinal);
            this.StorageTracer?.FasterStorageProgress($"ICheckpointManager.CommitLogCheckpoint Called on {tag}, logToken={logToken}");
            CloudBlockBlob target = null;
            try
            {
                SynchronousStorageAccessMaxConcurrency.Wait();

                var partDir = isPsf ? this.partitionDirectory.GetDirectoryReference(PsfGroupFolderName(psfGroupOrdinal)) : this.partitionDirectory;
                var metaFileBlob = target = partDir.GetBlockBlobReference(this.GetHybridLogCheckpointMetaBlobName(logToken));
                
                // we don't need a lease for the checkpoint data since the checkpoint token provides isolation
                using (var blobStream = metaFileBlob.OpenWrite())
                {
                    using var writer = new BinaryWriter(blobStream);
                    writer.Write(commitMetadata.Length);
                    writer.Write(commitMetadata);
                    writer.Flush();
                }

                (isPsf ? this.PsfCheckpointInfos[psfGroupOrdinal] : this.CheckpointInfo).LogToken = logToken;

                this.StorageTracer?.FasterStorageProgress($"ICheckpointManager.CommitLogCheckpoint Returned from {tag}, target={target.Name}");
            }
            catch (Exception e)
            {
                this.TraceHelper.FasterBlobStorageError(nameof(ICheckpointManager.CommitLogCheckpoint), target?.Name, e);
                throw;
            }
            finally
            {
                SynchronousStorageAccessMaxConcurrency.Release();
            }
        }

        internal byte[] GetIndexCommitMetadata(Guid indexToken, int psfGroupOrdinal)
        {
            var (isPsf, tag) = IsPsfOrPrimary(psfGroupOrdinal);
            this.StorageTracer?.FasterStorageProgress($"ICheckpointManager.GetIndexCommitMetadata Called on {tag}, indexToken={indexToken}");
            CloudBlockBlob target = null;
            try
            {
                SynchronousStorageAccessMaxConcurrency.Wait();

                var partDir = isPsf ? this.partitionDirectory.GetDirectoryReference(PsfGroupFolderName(psfGroupOrdinal)) : this.partitionDirectory;
                var metaFileBlob = target = partDir.GetBlockBlobReference(this.GetIndexCheckpointMetaBlobName(indexToken));
                
                // we don't need a lease for the checkpoint data since the checkpoint token provides isolation
                using var blobstream = metaFileBlob.OpenRead();
                using var reader = new BinaryReader(blobstream);
                var len = reader.ReadInt32();
                var result = reader.ReadBytes(len);
                this.StorageTracer?.FasterStorageProgress($"ICheckpointManager.GetIndexCommitMetadata Returned {result?.Length ?? null} bytes from {tag}, target={target.Name}");
                return result;
            }
            catch (Exception e)
            {
                this.TraceHelper.FasterBlobStorageError(nameof(ICheckpointManager.GetIndexCommitMetadata), target?.Name, e);
                throw;
            }
            finally
            {
                SynchronousStorageAccessMaxConcurrency.Release();
            }
        }

        internal byte[] GetLogCommitMetadata(Guid logToken, int psfGroupOrdinal)
        {
            var (isPsf, tag) = IsPsfOrPrimary(psfGroupOrdinal);
            this.StorageTracer?.FasterStorageProgress($"ICheckpointManager.GetIndexCommitMetadata Called on {tag}, logToken={logToken}");
            CloudBlockBlob target = null;
            try
            {
                SynchronousStorageAccessMaxConcurrency.Wait();

                var partDir = isPsf ? this.partitionDirectory.GetDirectoryReference(PsfGroupFolderName(psfGroupOrdinal)) : this.partitionDirectory;
                var metaFileBlob = target = partDir.GetBlockBlobReference(this.GetHybridLogCheckpointMetaBlobName(logToken));
                
                // we don't need a lease for the checkpoint data since the checkpoint token provides isolation
                using var blobstream = metaFileBlob.OpenRead();
                using var reader = new BinaryReader(blobstream);
                var len = reader.ReadInt32();
                var result = reader.ReadBytes(len);
                this.StorageTracer?.FasterStorageProgress($"ICheckpointManager.GetIndexCommitMetadata Returned {result?.Length ?? null} bytes from {tag}, target={target.Name}");
                return result;
            }
            catch (Exception e)
            {
                this.TraceHelper.FasterBlobStorageError(nameof(ICheckpointManager.GetLogCommitMetadata), target?.Name, e);
                throw;
            }
            finally
            {
                SynchronousStorageAccessMaxConcurrency.Release();
            }
        }

        internal IDevice GetIndexDevice(Guid indexToken, int psfGroupOrdinal)
        {
            var (isPsf, tag) = IsPsfOrPrimary(psfGroupOrdinal);
            this.StorageTracer?.FasterStorageProgress($"ICheckpointManager.GetIndexDevice Called on {tag}, indexToken={indexToken}");
            try
            {
                SynchronousStorageAccessMaxConcurrency.Wait();

                var (path, blobName) = this.GetPrimaryHashTableBlobName(indexToken);
                var partDir = isPsf ? this.partitionDirectory.GetDirectoryReference(PsfGroupFolderName(psfGroupOrdinal)) : this.partitionDirectory;
                var blobDirectory = partDir.GetDirectoryReference(path);
                var device = new AzureStorageDevice(blobName, blobDirectory, this, false); // we don't need a lease since the token provides isolation
                device.StartAsync().Wait();
                this.StorageTracer?.FasterStorageProgress($"ICheckpointManager.GetIndexDevice Returned from {tag}, blobDirectory={blobDirectory} blobName={blobName}");
                return device;
            }
            catch (Exception e)
            {
                this.TraceHelper.FasterBlobStorageError(nameof(ICheckpointManager.GetIndexDevice), null, e);
                throw;
            }
            finally
            {
                SynchronousStorageAccessMaxConcurrency.Release();
            }
        }

        internal IDevice GetSnapshotLogDevice(Guid token, int psfGroupOrdinal)
        {
            var (isPsf, tag) = IsPsfOrPrimary(psfGroupOrdinal);
            this.StorageTracer?.FasterStorageProgress($"ICheckpointManager.GetSnapshotLogDevice Called on {tag}, token={token}");
            try
            {
                SynchronousStorageAccessMaxConcurrency.Wait();

                var (path, blobName) = this.GetLogSnapshotBlobName(token);
                var partDir = isPsf ? this.partitionDirectory.GetDirectoryReference(PsfGroupFolderName(psfGroupOrdinal)) : this.partitionDirectory;
                var blobDirectory = partDir.GetDirectoryReference(path);
                var device = new AzureStorageDevice(blobName, blobDirectory, this, false); // we don't need a lease since the token provides isolation
                device.StartAsync().Wait();
                this.StorageTracer?.FasterStorageProgress($"ICheckpointManager.GetSnapshotLogDevice Returned from {tag}, blobDirectory={blobDirectory} blobName={blobName}");
                return device;
            }
            catch (Exception e)
            {
                this.TraceHelper.FasterBlobStorageError(nameof(ICheckpointManager.GetSnapshotLogDevice), null, e);
                throw;
            }
            finally
            {
                SynchronousStorageAccessMaxConcurrency.Release();
            }
        }

        internal IDevice GetSnapshotObjectLogDevice(Guid token, int psfGroupOrdinal)
        {
            var (isPsf, tag) = IsPsfOrPrimary(psfGroupOrdinal);
            this.StorageTracer?.FasterStorageProgress($"ICheckpointManager.GetSnapshotObjectLogDevice Called on {tag}, token={token}");
            try
            {
                SynchronousStorageAccessMaxConcurrency.Wait();

                var (path, blobName) = this.GetObjectLogSnapshotBlobName(token);
                var partDir = isPsf ? this.partitionDirectory.GetDirectoryReference(PsfGroupFolderName(psfGroupOrdinal)) : this.partitionDirectory;
                var blobDirectory = partDir.GetDirectoryReference(path);
                var device = new AzureStorageDevice(blobName, blobDirectory, this, false); // we don't need a lease since the token provides isolation
                device.StartAsync().Wait();
                this.StorageTracer?.FasterStorageProgress($"ICheckpointManager.GetSnapshotObjectLogDevice Returned from {tag}, blobDirectory={blobDirectory} blobName={blobName}");
                return device;
            }
            catch (Exception e)
            {
                this.TraceHelper.FasterBlobStorageError(nameof(ICheckpointManager.GetSnapshotObjectLogDevice), null, e);
                throw;
            }
            finally
            {
                SynchronousStorageAccessMaxConcurrency.Release();
            }
        }

        internal bool GetLatestCheckpoint(out Guid indexToken, out Guid logToken, int psfGroupOrdinal)
        {
            var (isPsf, tag) = IsPsfOrPrimary(psfGroupOrdinal);
            this.StorageTracer?.FasterStorageProgress($"ICheckpointManager.GetLatestCheckpoint Called on {tag}");
            CloudBlockBlob target = null;
            try
            {
                SynchronousStorageAccessMaxConcurrency.Wait();

                var partDir = isPsf ? this.partitionDirectory.GetDirectoryReference(PsfGroupFolderName(psfGroupOrdinal)) : this.partitionDirectory;
                var checkpointCompletedBlob = partDir.GetBlockBlobReference(this.GetCheckpointCompletedBlobName());

                if (checkpointCompletedBlob.Exists())
                {

                    target = checkpointCompletedBlob;
                    this.ConfirmLeaseIsGoodForAWhile();
                    var jsonString = checkpointCompletedBlob.DownloadText();
                    var checkpointInfo = JsonConvert.DeserializeObject<CheckpointInfo>(jsonString);

                    if (isPsf)
                        this.PsfCheckpointInfos[psfGroupOrdinal] = checkpointInfo;
                    else
                        this.CheckpointInfo = checkpointInfo;

                    indexToken = checkpointInfo.IndexToken;
                    logToken = checkpointInfo.LogToken;

                    this.StorageTracer?.FasterStorageProgress($"ICheckpointManager.GetSnapshotObjectLogDevice Returned from {tag}, indexToken={indexToken} logToken={logToken}");
                    return true;
                }
                else
                {
                    this.StorageTracer?.FasterStorageProgress($"ICheckpointManager.GetSnapshotObjectLogDevice Returned false from {tag}");
                    return false;
                }
            }
            catch (Exception e)
            {
                this.TraceHelper.FasterBlobStorageError(nameof(ICheckpointManager.GetLatestCheckpoint), target?.Name, e);
                throw;
            }
            finally
            {
                SynchronousStorageAccessMaxConcurrency.Release();
            }
        }

        #endregion

        internal async Task FinalizeCheckpointCompletedAsync()
        {
            // write the final file that has all the checkpoint info
            void writeLocal(string path, string text)
                => File.WriteAllText(Path.Combine(path, this.GetCheckpointCompletedBlobName()), text);
            async Task writeBlob(CloudBlobDirectory partDir, string text)
            {
                var checkpointCompletedBlob = partDir.GetBlockBlobReference(this.GetCheckpointCompletedBlobName());
                await this.ConfirmLeaseIsGoodForAWhileAsync().ConfigureAwait(BlobManager.CONFIGURE_AWAIT_FOR_STORAGE_CALLS); // the lease protects the checkpoint completed file
                await checkpointCompletedBlob.UploadTextAsync(text).ConfigureAwait(BlobManager.CONFIGURE_AWAIT_FOR_STORAGE_CALLS);
            }

            // Primary FKV
            {
                var jsonText = JsonConvert.SerializeObject(this.CheckpointInfo, Formatting.Indented);
                if (this.UseLocalFilesForTestingAndDebugging)
                    writeLocal(this.LocalCheckpointDirectoryPath, jsonText);
                else
                    await writeBlob(this.partitionDirectory, jsonText);
            }

            // PSFs
            for (var ii = 0; ii < this.PsfLogDevices.Length; ++ii)
            {
                var jsonText = JsonConvert.SerializeObject(this.PsfCheckpointInfos[ii], Formatting.Indented);
                if (this.UseLocalFilesForTestingAndDebugging)
                    writeLocal(this.LocalPsfCheckpointDirectoryPath(ii), jsonText);
                else
                    await writeBlob(this.partitionDirectory.GetDirectoryReference(this.PsfGroupFolderName(ii)), jsonText);
            }
        }

        #endregion
    }
}<|MERGE_RESOLUTION|>--- conflicted
+++ resolved
@@ -560,57 +560,22 @@
         {
             lock (this)
             {
-<<<<<<< HEAD
                 while (true)
-=======
-                AccessCondition acc = new AccessCondition() { LeaseId = this.leaseId };
-                try
-                {
-                    SynchronousStorageAccessMaxConcurrency.Wait();
-                    this.PartitionErrorHandler.Token.ThrowIfCancellationRequested();
-                    var stopwatch = new Stopwatch();
-                    stopwatch.Start();
-                    this.eventLogCommitBlob.UploadFromByteArray(commitMetadata, 0, commitMetadata.Length, acc, this.BlobRequestOptionsUnderLease);
-                    stopwatch.Stop();
-                    this.StorageTracer?.FasterStorageProgress($"ILogCommitManager.Commit Returned latencyMs={stopwatch.Elapsed.TotalMilliseconds:F1}");
-                    if (stopwatch.ElapsedMilliseconds > 5000)
-                    {
-                        this.TraceHelper.FasterPerfWarning($"CloudBlockBlob.UploadFromByteArray took {stopwatch.ElapsedMilliseconds / 1000}s, which is excessive; target={eventLogCommitBlob} length={commitMetadata.Length}");
-                    }
-
-                    return;
-                }
-                catch (StorageException ex) when (BlobUtils.LeaseExpired(ex))
-                {
-                    // if we get here, the lease renewal task did not complete in time
-                    // wait for it to complete or throw
-                    this.TraceHelper.LeaseProgress("ILogCommitManager.Commit: wait for next renewal");
-                    this.NextLeaseRenewalTask.Wait();
-                    this.TraceHelper.LeaseProgress("ILogCommitManager.Commit: renewal complete");
-                    continue;
-                }
-                catch (StorageException ex) when (BlobUtils.LeaseConflict(ex))
-                {
-                    // We lost the lease to someone else. Terminate ownership immediately.
-                    this.TraceHelper.LeaseLost(nameof(ILogCommitManager.Commit));
-                    this.HandleBlobError(nameof(ILogCommitManager.Commit), "lease lost", this.eventLogCommitBlob?.Name, ex, true, this.PartitionErrorHandler.IsTerminated);
-                    throw;
-                }
-                catch (Exception e)
-                {
-                    this.TraceHelper.FasterBlobStorageError(nameof(ILogCommitManager.Commit), this.eventLogCommitBlob.Name, e);
-                    throw;
-                }
-                finally
->>>>>>> 5f1fecca
                 {
                     AccessCondition acc = new AccessCondition() { LeaseId = this.leaseId };
                     try
                     {
                         SynchronousStorageAccessMaxConcurrency.Wait();
                         this.PartitionErrorHandler.Token.ThrowIfCancellationRequested();
+                        var stopwatch = new Stopwatch();
+                        stopwatch.Start();
                         this.eventLogCommitBlob.UploadFromByteArray(commitMetadata, 0, commitMetadata.Length, acc, this.BlobRequestOptionsUnderLease);
-                        this.StorageTracer?.FasterStorageProgress("ILogCommitManager.Commit Returned");
+                        stopwatch.Stop();
+                        this.StorageTracer?.FasterStorageProgress($"ILogCommitManager.Commit Returned latencyMs={stopwatch.Elapsed.TotalMilliseconds:F1}");
+                        if (stopwatch.ElapsedMilliseconds > 5000)
+                        {
+                            this.TraceHelper.FasterPerfWarning($"CloudBlockBlob.UploadFromByteArray took {stopwatch.ElapsedMilliseconds / 1000}s, which is excessive; target={eventLogCommitBlob} length={commitMetadata.Length}");
+                        }
                         return;
                     }
                     catch (StorageException ex) when (BlobUtils.LeaseExpired(ex))
