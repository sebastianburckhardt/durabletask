--- conflicted
+++ resolved
@@ -589,40 +589,46 @@
         void ILogCommitManager.Commit(long beginAddress, long untilAddress, byte[] commitMetadata)
         {
             this.StorageTracer?.FasterStorageProgress($"ILogCommitManager.Commit Called beginAddress={beginAddress} untilAddress={untilAddress}");
-<<<<<<< HEAD
             this.latestRealLogCommitMetadata = commitMetadata;
             var consistentCommitMetadata = ModifyCommitMetadataUntilAddress();
             TrySaveCommitMetadata(consistentCommitMetadata);
         }
-=======
-            var stopwatch = new Stopwatch();
-            int numAttempts = 0;
->>>>>>> d48bb131
 
         public void TrySaveCommitMetadata(byte [] commitMetadata)
         {
             lock (this)
             {
-<<<<<<< HEAD
                 while (true)
                 {
+                    numAttempts++;
+
                     AccessCondition acc = new AccessCondition() { LeaseId = this.leaseId };
                     try
                     {
                         SynchronousStorageAccessMaxConcurrency.Wait();
+
                         this.PartitionErrorHandler.Token.ThrowIfCancellationRequested();
-                        var stopwatch = new Stopwatch();
-                        stopwatch.Start();
-                        this.eventLogCommitBlob.UploadFromByteArray(commitMetadata, 0, commitMetadata.Length, acc, this.BlobRequestOptionsUnderLease);
+                        var blobRequestOptions = numAttempts > 2 ? BlobManager.BlobRequestOptionsDefault : BlobManager.BlobRequestOptionsAggressiveTimeout;
+                        stopwatch.Restart();
+                        this.eventLogCommitBlob.UploadFromByteArray(commitMetadata, 0, commitMetadata.Length, acc, blobRequestOptions);
                         stopwatch.Stop();
                         this.StorageTracer?.FasterStorageProgress($"ILogCommitManager.Commit Returned latencyMs={stopwatch.Elapsed.TotalMilliseconds:F1}");
-                        if (stopwatch.ElapsedMilliseconds > 5000)
+
+                        if (stopwatch.ElapsedMilliseconds > 1000)
                         {
-                            this.TraceHelper.FasterPerfWarning($"CloudBlockBlob.UploadFromByteArray took {stopwatch.ElapsedMilliseconds / 1000}s, which is excessive; target={eventLogCommitBlob} length={commitMetadata.Length}");
+                            this.TraceHelper.FasterPerfWarning($"CloudBlockBlob.UploadFromByteArray took {stopwatch.ElapsedMilliseconds / 1000}s, which is excessive; target={eventLogCommitBlob.Name} length={commitMetadata.Length}");
                         }
+
                         return;
                     }
-                    catch (StorageException ex) when (BlobUtils.LeaseExpired(ex))
+                    catch (StorageException ex) when (BlobUtils.LeaseConflict(ex))
+                    {
+                        // We lost the lease to someone else. Terminate ownership immediately.
+                        this.TraceHelper.LeaseLost(nameof(ILogCommitManager.Commit));
+                        this.HandleBlobError(nameof(ILogCommitManager.Commit), "lease lost", this.eventLogCommitBlob?.Name, ex, true, this.PartitionErrorHandler.IsTerminated);
+                        throw;
+                    }
+                    catch (StorageException ex) when (BlobUtils.LeaseExpired(ex) && numAttempts < BlobManager.MaxRetries)
                     {
                         // if we get here, the lease renewal task did not complete in time
                         // wait for it to complete or throw
@@ -631,12 +637,20 @@
                         this.TraceHelper.LeaseProgress("ILogCommitManager.Commit: renewal complete");
                         continue;
                     }
-                    catch (StorageException ex) when (BlobUtils.LeaseConflict(ex))
-                    {
-                        // We lost the lease to someone else. Terminate ownership immediately.
-                        this.TraceHelper.LeaseLost(nameof(ILogCommitManager.Commit));
-                        this.HandleBlobError(nameof(ILogCommitManager.Commit), "lease lost", this.eventLogCommitBlob?.Name, ex, true, this.PartitionErrorHandler.IsTerminated);
-                        throw;
+                    catch (StorageException e) when (BlobUtils.IsTransientStorageError(e) && numAttempts < BlobManager.MaxRetries)
+                    {
+                        stopwatch.Stop();
+                        if (BlobUtils.IsTimeout(e))
+                        {
+                            this.TraceHelper.FasterPerfWarning($"CloudBlockBlob.UploadFromByteArray timed out, retry after {stopwatch.ElapsedMilliseconds:f1}ms; target={eventLogCommitBlob.Name} length={commitMetadata.Length}");
+                        }
+                        else
+                        {
+                            TimeSpan nextRetryIn = BlobManager.GetDelayBetweenRetries(numAttempts);
+                            this.HandleBlobError(nameof(ILogCommitManager.Commit), $"could not write to commit blob, will retry in {nextRetryIn}s", eventLogCommitBlob.Name, e, false, true);
+                            Thread.Sleep(nextRetryIn);
+                        }
+                        continue;
                     }
                     catch (Exception e)
                     {
@@ -648,6 +662,7 @@
                         SynchronousStorageAccessMaxConcurrency.Release();
                     }
                 }
+
             }
         }
 
@@ -672,72 +687,6 @@
             return info.ToByteArray();
         }
 
-        byte[] ILogCommitManager.GetCommitMetadata()
-=======
-                numAttempts++;
-
-                AccessCondition acc = new AccessCondition() { LeaseId = this.leaseId };
-                try
-                {
-                    SynchronousStorageAccessMaxConcurrency.Wait();
-
-                    this.PartitionErrorHandler.Token.ThrowIfCancellationRequested();
-                    var blobRequestOptions = numAttempts > 2 ? BlobManager.BlobRequestOptionsDefault : BlobManager.BlobRequestOptionsAggressiveTimeout;
-                    stopwatch.Restart();
-                    this.eventLogCommitBlob.UploadFromByteArray(commitMetadata, 0, commitMetadata.Length, acc, blobRequestOptions);
-                    stopwatch.Stop();
-                    this.StorageTracer?.FasterStorageProgress($"ILogCommitManager.Commit Returned latencyMs={stopwatch.Elapsed.TotalMilliseconds:F1}");
-
-                    if (stopwatch.ElapsedMilliseconds > 1000)
-                    {
-                        this.TraceHelper.FasterPerfWarning($"CloudBlockBlob.UploadFromByteArray took {stopwatch.ElapsedMilliseconds / 1000}s, which is excessive; target={eventLogCommitBlob.Name} length={commitMetadata.Length}");
-                    }
-
-                    return;
-                }
-                catch (StorageException ex) when (BlobUtils.LeaseConflict(ex))
-                {
-                    // We lost the lease to someone else. Terminate ownership immediately.
-                    this.TraceHelper.LeaseLost(nameof(ILogCommitManager.Commit));
-                    this.HandleBlobError(nameof(ILogCommitManager.Commit), "lease lost", this.eventLogCommitBlob?.Name, ex, true, this.PartitionErrorHandler.IsTerminated);
-                    throw;
-                }
-                catch (StorageException ex) when (BlobUtils.LeaseExpired(ex) && numAttempts < BlobManager.MaxRetries)
-                {
-                    // if we get here, the lease renewal task did not complete in time
-                    // wait for it to complete or throw
-                    this.TraceHelper.LeaseProgress("ILogCommitManager.Commit: wait for next renewal");
-                    this.NextLeaseRenewalTask.Wait();
-                    this.TraceHelper.LeaseProgress("ILogCommitManager.Commit: renewal complete");
-                    continue;
-                }
-                catch (StorageException e) when (BlobUtils.IsTransientStorageError(e) && numAttempts < BlobManager.MaxRetries)
-                {
-                    stopwatch.Stop();
-                    if (BlobUtils.IsTimeout(e))
-                    {
-                        this.TraceHelper.FasterPerfWarning($"CloudBlockBlob.UploadFromByteArray timed out, retry after {stopwatch.ElapsedMilliseconds:f1}ms; target={eventLogCommitBlob.Name} length={commitMetadata.Length}");
-                    }
-                    else
-                    {
-                        TimeSpan nextRetryIn = BlobManager.GetDelayBetweenRetries(numAttempts);
-                        this.HandleBlobError(nameof(ILogCommitManager.Commit), $"could not write to commit blob, will retry in {nextRetryIn}s", eventLogCommitBlob.Name, e, false, true);
-                        Thread.Sleep(nextRetryIn);
-                    }
-                    continue;
-                }
-                catch (Exception e)
-                {
-                    this.TraceHelper.FasterBlobStorageError(nameof(ILogCommitManager.Commit), this.eventLogCommitBlob.Name, e);
-                    throw;
-                }
-                finally
-                {
-                    SynchronousStorageAccessMaxConcurrency.Release();
-                }
-            }
-        }
-
         IEnumerable<long> ILogCommitManager.ListCommits()
         {
             // we only use a single commit file in this implementation
@@ -745,7 +694,6 @@
         }
 
         byte[] ILogCommitManager.GetCommitMetadata(long commitNum)
->>>>>>> d48bb131
         {
             this.StorageTracer?.FasterStorageProgress($"ILogCommitManager.GetCommitMetadata Called (thread={Thread.CurrentThread.ManagedThreadId})");
             var stopwatch = new Stopwatch();
