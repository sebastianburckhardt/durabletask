--- conflicted
+++ resolved
@@ -53,36 +53,8 @@
         byte[] ICheckpointManager.GetIndexCheckpointMetadata(Guid indexToken)
             => this.localCheckpointManager.GetIndexCheckpointMetadata(indexToken);
 
-<<<<<<< HEAD
         byte[] ICheckpointManager.GetLogCheckpointMetadata(Guid logToken)
                  => this.localCheckpointManager.GetLogCheckpointMetadata(logToken);
-=======
-        byte[] ICheckpointManager.GetIndexCheckpointMetadata(Guid indexToken)
-            => this.localCheckpointManager.GetIndexCheckpointMetadata(indexToken);
-
-        byte[] ICheckpointManager.GetLogCheckpointMetadata(Guid logToken)
-            => this.localCheckpointManager.GetLogCheckpointMetadata(logToken);
-
-        /// <summary>
-        /// Get list of index checkpoint tokens, in order of usage preference
-        /// </summary>
-        /// <returns></returns>
-        public IEnumerable<Guid> GetIndexCheckpointTokens()
-        {
-            return this.GetLatestCheckpoint(out Guid indexToken, out _) // TODO
-                ? new[] { indexToken } : Array.Empty<Guid>();
-        }
-
-        /// <summary>
-        /// Get list of log checkpoint tokens, in order of usage preference
-        /// </summary>
-        /// <returns></returns>
-        public IEnumerable<Guid> GetLogCheckpointTokens()
-        {
-            return this.GetLatestCheckpoint(out _, out Guid logToken)   // TODO
-                ? new[] { logToken } : Array.Empty<Guid>();
-        }
->>>>>>> 5a6b4235
 
         IDevice ICheckpointManager.GetIndexDevice(Guid indexToken)
             => this.localCheckpointManager.GetIndexDevice(indexToken);
@@ -93,46 +65,39 @@
         IDevice ICheckpointManager.GetSnapshotObjectLogDevice(Guid token)
             => this.localCheckpointManager.GetSnapshotObjectLogDevice(token);
 
-<<<<<<< HEAD
-        //bool ICheckpointManager.GetLatestCheckpoint(out Guid indexToken, out Guid logToken)
-        //{
-        //    if (!File.Exists(this.checkpointCompletedFilename))
-        //        return false;
-=======
         bool GetLatestCheckpoint(out Guid indexToken, out Guid logToken)
         {
             if (!File.Exists(this.checkpointCompletedFilename))
                 return false;
->>>>>>> 5a6b4235
 
-        //    var jsonString = File.ReadAllText(this.checkpointCompletedFilename);
-        //    this.checkpointInfo.CopyFrom(JsonConvert.DeserializeObject<CheckpointInfo>(jsonString));
+            var jsonString = File.ReadAllText(this.checkpointCompletedFilename);
+            this.checkpointInfo.CopyFrom(JsonConvert.DeserializeObject<CheckpointInfo>(jsonString));
 
-<<<<<<< HEAD
-        //    indexToken = this.checkpointInfo.IndexToken;
-        //    logToken = this.checkpointInfo.LogToken;
-        //    return indexToken != default && logToken != default;
-        //}
+            indexToken = this.checkpointInfo.IndexToken;
+            logToken = this.checkpointInfo.LogToken;
+            return indexToken != default && logToken != default;
+        }
 
         IEnumerable<Guid> ICheckpointManager.GetIndexCheckpointTokens()
-            => this.localCheckpointManager.GetIndexCheckpointTokens();
+        {
+            if (this.GetLatestCheckpoint(out Guid indexToken, out Guid _))
+            {
+                yield return indexToken;
+            }
+        }
 
         IEnumerable<Guid> ICheckpointManager.GetLogCheckpointTokens()
-            => this.localCheckpointManager.GetLogCheckpointTokens();
+        {
+            if (this.GetLatestCheckpoint(out Guid _, out Guid logToken))
+            {
+                yield return logToken;
+            }
+        }
 
         void ICheckpointManager.PurgeAll()
             => this.localCheckpointManager.PurgeAll();
 
         void IDisposable.Dispose()
             => this.localCheckpointManager.Dispose();
-=======
-            indexToken = this.checkpointInfo.IndexToken;
-            logToken = this.checkpointInfo.LogToken;
-            return indexToken != default && logToken != default;
-        }
-
-        public void PurgeAll() { /* TODO */ }
-        public void Dispose() { /* TODO */ }
->>>>>>> 5a6b4235
     }
 }