--- conflicted
+++ resolved
@@ -5,28 +5,22 @@
     <TargetFrameworks>netstandard2.0;net461</TargetFrameworks>
     <AllowUnsafeBlocks>true</AllowUnsafeBlocks>
     <PackageId>Microsoft.Azure.DurableTask.Core</PackageId>
-<<<<<<< HEAD
     <!--NuGet licenseUrl and PackageIconUrl/iconUrl deprecation. -->
     <NoWarn>NU5125;NU5048</NoWarn>
-=======
-    <GeneratePackageOnBuild>false</GeneratePackageOnBuild>
->>>>>>> a58ff115
   </PropertyGroup>
 
   <ItemGroup Condition="'$(TargetFramework)' == 'net461'">
     <PackageReference Include="ImpromptuInterface" Version="6.2.2" />
-    <PackageReference Include="Microsoft.Extensions.Logging.Abstractions" Version="1.1.1" />
     <PackageReference Include="Newtonsoft.Json" Version="7.0.1" />
   </ItemGroup>
 
   <ItemGroup Condition="'$(TargetFramework)' == 'netstandard2.0'">
     <PackageReference Include="ImpromptuInterface" Version="7.0.1" />
-<<<<<<< HEAD
     <PackageReference Include="Newtonsoft.Json" Version="12.0.3" />
-=======
+  </ItemGroup>
+
+  <ItemGroup>
     <PackageReference Include="Microsoft.Extensions.Logging.Abstractions" Version="2.2.0" />
-    <PackageReference Include="Newtonsoft.Json" Version="11.0.2" />
->>>>>>> a58ff115
   </ItemGroup>
 
 </Project>